--- conflicted
+++ resolved
@@ -205,15 +205,9 @@
             expect(content.html()).toBe('<span class="mx_EventTile_body markdown-body" dir="auto">' +
                 'Hey <span>' +
                 '<a class="mx_Pill mx_UserPill" title="@user:server">' +
-<<<<<<< HEAD
                 '<img class="mx_BaseAvatar mx_BaseAvatar_image" ' +
-                'style="width: 1.0666666666666667rem; height: 1.0666666666666667rem;" ' +
+                'style="width: 16px; height: 16px;" ' +
                 'title="@member:domain.bla" alt="" aria-hidden="true" src="mxc://avatar.url/image.png">Member</a>' +
-=======
-                '<img class="mx_BaseAvatar mx_BaseAvatar_image" src="mxc://avatar.url/image.png" ' +
-                'style="width: 16px; height: 16px;" ' +
-                'title="@member:domain.bla" alt="" aria-hidden="true">Member</a>' +
->>>>>>> 696f158b
                 '</span></span>');
         });
     });
