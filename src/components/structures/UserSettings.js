--- conflicted
+++ resolved
@@ -649,20 +649,23 @@
                     { this._renderUrlPreviewSelector() }
                     { SETTINGS_LABELS.map( this._renderSyncedSetting ) }
                     { THEMES.map( this._renderThemeSelector ) }
-<<<<<<< HEAD
                     <table>
                         <tbody>
                         <tr>
                             <td><strong>Autocomplete Delay (ms): </strong></td>
-                            <td><input type="number" defaultValue={UserSettingsStore.getLocalSetting('autocompleteDelay', 200)}
-                                       onChange={(e) => UserSettingsStore.setLocalSetting('autocompleteDelay', +e.target.value)} /> </td>
+                            <td>
+                                <input
+                                    type="number"
+                                    defaultValue={UserSettingsStore.getLocalSetting('autocompleteDelay', 200)}
+                                    onChange={
+                                        (e) => UserSettingsStore.setLocalSetting('autocompleteDelay', + e.target.value)
+                                    }
+                                />
+                            </td>
                         </tr>
                         </tbody>
                     </table>
-=======
                     { this._renderLanguageSetting() }
-
->>>>>>> cddac351
                 </div>
             </div>
         );
