--- conflicted
+++ resolved
@@ -773,229 +773,6 @@
         return ret;
     },
 
-<<<<<<< HEAD
-=======
-    getEventTiles: function() {
-        var DateSeparator = sdk.getComponent('messages.DateSeparator');
-        var EventTile = sdk.getComponent('rooms.EventTile');
-
-        // once images in the events load, make the scrollPanel check the
-        // scroll offsets.
-        var onImageLoad = () => {
-            var scrollPanel = this.refs.messagePanel;
-            if (scrollPanel) {
-                scrollPanel.checkScroll();
-            }
-        }
-
-        var ret = [];
-        var count = 0;
-
-        var prevEvent = null; // the last event we showed
-        var ghostIndex;
-        var readMarkerIndex;
-        for (var i = 0; i < this.state.events.length; i++) {
-            var mxEv = this.state.events[i];
-            var eventId = mxEv.getId();
-
-            // we can't use local echoes as scroll tokens, because their event IDs change.
-            // Local echos have a send "status".
-            var scrollToken = mxEv.status ? undefined : eventId;
-
-            var wantTile = true;
-
-            if (!EventTile.haveTileForEvent(mxEv)) {
-                wantTile = false;
-            }
-            else if (this.props.ConferenceHandler && mxEv.getType() === "m.room.member") {
-                if (this.props.ConferenceHandler.isConferenceUser(mxEv.getSender()) ||
-                        this.props.ConferenceHandler.isConferenceUser(mxEv.getStateKey())) {
-                    // don't suppress conf user join/parts entirely, as they're useful!
-                    // wantTile = false;
-                }
-            }
-
-            if (!wantTile) {
-                // if we aren't showing the event, put in a dummy scroll token anyway, so
-                // that we can scroll to the right place.
-                ret.push(<li key={eventId} data-scroll-token={scrollToken}/>);
-                continue;
-            }
-
-            // now we've decided whether or not to show this message,
-            // add the read up to marker if appropriate
-            // doing this here means we implicitly do not show the marker
-            // if it's at the bottom
-            // NB. it would be better to decide where the read marker was going
-            // when the state changed rather than here in the render method, but
-            // this is where we decide what messages we show so it's the only
-            // place we know whether we're at the bottom or not.
-            var self = this;
-            var mxEvSender = mxEv.sender ? mxEv.sender.userId : null;
-            if (prevEvent && prevEvent.getId() == this.state.readMarkerEventId && mxEvSender != MatrixClientPeg.get().credentials.userId) {
-                var hr;
-                hr = (<hr className="mx_RoomView_myReadMarker" style={{opacity: 1, width: '99%'}} ref={function(n) {
-                    self.readMarkerNode = n;
-                }} />);
-                readMarkerIndex = ret.length;
-                ret.push(<li key="_readupto" className="mx_RoomView_myReadMarker_container">{hr}</li>);
-            }
-
-            // is this a continuation of the previous message?
-            var continuation = false;
-            if (prevEvent !== null) {
-                if (mxEv.sender &&
-                    prevEvent.sender &&
-                    (mxEv.sender.userId === prevEvent.sender.userId) &&
-                    (mxEv.getType() == prevEvent.getType())
-                    )
-                {
-                    continuation = true;
-                }
-            }
-
-            // do we need a date separator since the last event?
-            var ts1 = mxEv.getTs();
-            if ((prevEvent == null && !this.state.canBackPaginate) ||
-                (prevEvent != null &&
-                 new Date(prevEvent.getTs()).toDateString() !== new Date(ts1).toDateString())) {
-                var dateSeparator = <li key={ts1}><DateSeparator key={ts1} ts={ts1}/></li>;
-                ret.push(dateSeparator);
-                continuation = false;
-            }
-
-            var last = false;
-            if (i == this.state.events.length - 1) {
-                // XXX: we might not show a tile for the last event.
-                last = true;
-            }
-
-            var highlight = (eventId == this.props.highlightedEventId);
-
-            ret.push(
-                <li key={eventId} 
-                        ref={this._collectEventNode.bind(this, eventId)} 
-                        data-scroll-token={scrollToken}>
-                    <EventTile mxEvent={mxEv} continuation={continuation}
-                        last={last} isSelectedEvent={highlight}
-                        onImageLoad={onImageLoad} />
-                </li>
-            );
-
-            // A read up to marker has died and returned as a ghost!
-            // Lives in the dom as the ghost of the previous one while it fades away
-            if (eventId == this.state.readMarkerGhostEventId) {
-                ghostIndex = ret.length;
-            }
-
-            prevEvent = mxEv;
-        }
-
-        // splice the read marker ghost in now that we know whether the read receipt
-        // is the last element or not, because we only decide as we're going along.
-        if (readMarkerIndex === undefined && ghostIndex && ghostIndex <= ret.length) {
-            var hr;
-            hr = (<hr className="mx_RoomView_myReadMarker" style={{opacity: 1, width: '99%'}} ref={function(n) {
-                Velocity(n, {opacity: '0', width: '10%'}, {duration: 400, easing: 'easeInSine', delay: 1000, complete: function() {
-                    if (!self.unmounted) self.setState({readMarkerGhostEventId: undefined});
-                }});
-            }} />);
-            ret.splice(ghostIndex, 0, (
-                <li key="_readuptoghost" className="mx_RoomView_myReadMarker_container">{hr}</li>
-            ));
-        }
-
-        return ret;
-    },
-
-    _collectEventNode: function(eventId, node) {
-        if (this.eventNodes == undefined) this.eventNodes = {};
-        this.eventNodes[eventId] = node;
-    },
-
-    _indexForEventId(evId) {
-        for (var i = 0; i < this.state.events.length; ++i) {
-            if (evId == this.state.events[i].getId()) {
-                return i;
-            }
-        }
-        return null;
-    },
-
-    sendReadReceipt: function() {
-        if (!this.state.room) return;
-        if (!this.refs.messagePanel) return;
-
-        // we don't want to see our RR marker dropping down as we scroll
-        // through old history. For now, do this just by leaving the RR where
-        // it is until we hit the bottom of the room, though ultimately we
-        // probably want to keep sending RR, but hide the RR until we reach
-        // the bottom of the room again, or something.
-        if (!this.state.atEndOfLiveTimeline) return;
-
-        var currentReadUpToEventId = this.state.room.getEventReadUpTo(MatrixClientPeg.get().credentials.userId, true);
-        var currentReadUpToEventIndex = this._indexForEventId(currentReadUpToEventId);
-
-        // We want to avoid sending out read receipts when we are looking at
-        // events in the past which are before the latest RR.
-        //
-        // For now, let's apply a heuristic: if (a) the event corresponding to
-        // the latest RR (either from the server, or sent by ourselves) doesn't
-        // appear in our timeline, and (b) we could forward-paginate the event
-        // timeline, then don't send any more RRs.
-        //
-        // This isn't watertight, as we could be looking at a section of
-        // timeline which is *after* the latest RR (so we should actually send
-        // RRs) - but that is a bit of a niche case. It will sort itself out when
-        // the user eventually hits the live timeline.
-        //
-        if (currentReadUpToEventId && currentReadUpToEventIndex === null &&
-                this._timelineWindow.canPaginate(EventTimeline.FORWARDS)) {
-            return;
-        }
-
-        var lastReadEventIndex = this._getLastDisplayedEventIndexIgnoringOwn();
-        if (lastReadEventIndex === null) return;
-
-        var lastReadEvent = this.state.events[lastReadEventIndex];
-
-        // we also remember the last read receipt we sent to avoid spamming the same one at the server repeatedly
-        if (lastReadEventIndex > currentReadUpToEventIndex && this.last_rr_sent_event_id != lastReadEvent.getId()) {
-            this.last_rr_sent_event_id = lastReadEvent.getId();
-            MatrixClientPeg.get().sendReadReceipt(lastReadEvent).catch(() => {
-                // it failed, so allow retries next time the user is active
-                this.last_rr_sent_event_id = undefined;
-            });
-        }
-    },
-
-    _getLastDisplayedEventIndexIgnoringOwn: function() {
-        if (this.eventNodes === undefined) return null;
-
-        var messageWrapper = this.refs.messagePanel;
-        if (messageWrapper === undefined) return null;
-        var wrapperRect = ReactDOM.findDOMNode(messageWrapper).getBoundingClientRect();
-
-        for (var i = this.state.events.length-1; i >= 0; --i) {
-            var ev = this.state.events[i];
-
-            if (ev.sender && ev.sender.userId == MatrixClientPeg.get().credentials.userId) {
-                continue;
-            }
-
-            var node = this.eventNodes[ev.getId()];
-            if (!node) continue;
-
-            var boundingRect = node.getBoundingClientRect();
-
-            if (boundingRect.bottom < wrapperRect.bottom) {
-                return i;
-            }
-        }
-        return null;
-    },
-
->>>>>>> 99d2392b
     onSettingsClick: function() {
         this.showSettings(true);
     },
