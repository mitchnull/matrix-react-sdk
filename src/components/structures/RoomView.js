/*
Copyright 2015, 2016 OpenMarket Ltd
Copyright 2017 Vector Creations Ltd

Licensed under the Apache License, Version 2.0 (the "License");
you may not use this file except in compliance with the License.
You may obtain a copy of the License at

    http://www.apache.org/licenses/LICENSE-2.0

Unless required by applicable law or agreed to in writing, software
distributed under the License is distributed on an "AS IS" BASIS,
WITHOUT WARRANTIES OR CONDITIONS OF ANY KIND, either express or implied.
See the License for the specific language governing permissions and
limitations under the License.
*/

// TODO: This component is enormous! There's several things which could stand-alone:
//  - Search results component
//  - Drag and drop
//  - File uploading - uploadFile()

var React = require("react");
var ReactDOM = require("react-dom");
var q = require("q");
var classNames = require("classnames");
var Matrix = require("matrix-js-sdk");
import { _t } from '../../languageHandler';

var UserSettingsStore = require('../../UserSettingsStore');
var MatrixClientPeg = require("../../MatrixClientPeg");
var ContentMessages = require("../../ContentMessages");
var Modal = require("../../Modal");
var sdk = require('../../index');
var CallHandler = require('../../CallHandler');
var TabComplete = require("../../TabComplete");
var Resend = require("../../Resend");
var dis = require("../../dispatcher");
var Tinter = require("../../Tinter");
var rate_limited_func = require('../../ratelimitedfunc');
var ObjectUtils = require('../../ObjectUtils');
var Rooms = require('../../Rooms');

import KeyCode from '../../KeyCode';

import UserProvider from '../../autocomplete/UserProvider';

import RoomViewStore from '../../stores/RoomViewStore';

var DEBUG = false;

if (DEBUG) {
    // using bind means that we get to keep useful line numbers in the console
    var debuglog = console.log.bind(console);
} else {
    var debuglog = function() {};
}

module.exports = React.createClass({
    displayName: 'RoomView',
    propTypes: {
        ConferenceHandler: React.PropTypes.any,

        // Called with the credentials of a registered user (if they were a ROU that
        // transitioned to PWLU)
        onRegistered: React.PropTypes.func,

        // An object representing a third party invite to join this room
        // Fields:
        // * inviteSignUrl (string) The URL used to join this room from an email invite
        //                          (given as part of the link in the invite email)
        // * invitedEmail (string) The email address that was invited to this room
        thirdPartyInvite: React.PropTypes.object,

        // Any data about the room that would normally come from the Home Server
        // but has been passed out-of-band, eg. the room name and avatar URL
        // from an email invite (a workaround for the fact that we can't
        // get this information from the HS using an email invite).
        // Fields:
        //  * name (string) The room's name
        //  * avatarUrl (string) The mxc:// avatar URL for the room
        //  * inviterName (string) The display name of the person who
        //  *                      invited us tovthe room
        oobData: React.PropTypes.object,

        // is the RightPanel collapsed?
        collapsedRhs: React.PropTypes.bool,
    },

    getInitialState: function() {
        return {
            room: null,
            roomId: null,
            roomLoading: true,
            peekLoading: false,
            shouldPeek: true,

            // The event to be scrolled to initially
            initialEventId: null,
            // The offset in pixels from the event with which to scroll vertically
            initialEventPixelOffset: null,
            // Whether to highlight the event scrolled to
            isInitialEventHighlighted: null,

            forwardingEvent: null,
            editingRoomSettings: false,
            uploadingRoomSettings: false,
            numUnreadMessages: 0,
            draggingFile: false,
            searching: false,
            searchResults: null,
            unsentMessageError: '',
            callState: null,
            guestsCanJoin: false,
            canPeek: false,

            // error object, as from the matrix client/server API
            // If we failed to load information about the room,
            // store the error here.
            roomLoadError: null,

            // this is true if we are fully scrolled-down, and are looking at
            // the end of the live timeline. It has the effect of hiding the
            // 'scroll to bottom' knob, among a couple of other things.
            atEndOfLiveTimeline: true,

            showTopUnreadMessagesBar: false,

            auxPanelMaxHeight: undefined,

            statusBarVisible: false,
        };
    },

    componentWillMount: function() {
        this.dispatcherRef = dis.register(this.onAction);
        MatrixClientPeg.get().on("Room", this.onRoom);
        MatrixClientPeg.get().on("Room.timeline", this.onRoomTimeline);
        MatrixClientPeg.get().on("Room.name", this.onRoomName);
        MatrixClientPeg.get().on("Room.accountData", this.onRoomAccountData);
        MatrixClientPeg.get().on("RoomState.members", this.onRoomStateMember);
        MatrixClientPeg.get().on("RoomMember.membership", this.onRoomMemberMembership);
        MatrixClientPeg.get().on("accountData", this.onAccountData);

        this.tabComplete = new TabComplete({
            allowLooping: false,
            autoEnterTabComplete: true,
            onClickCompletes: true,
            onStateChange: (isCompleting) => {
                this.forceUpdate();
            },
        });

        // Start listening for RoomViewStore updates
        this._roomStoreToken = RoomViewStore.addListener(this._onRoomViewStoreUpdate);
        this._onRoomViewStoreUpdate(true);
    },

    _onRoomViewStoreUpdate: function(initial) {
        if (this.unmounted) {
            return;
        }
        const newState = {
            roomId: RoomViewStore.getRoomId(),
            roomAlias: RoomViewStore.getRoomAlias(),
            roomLoading: RoomViewStore.isRoomLoading(),
            roomLoadError: RoomViewStore.getRoomLoadError(),
            joining: RoomViewStore.isJoining(),
            initialEventId: RoomViewStore.getInitialEventId(),
            initialEventPixelOffset: RoomViewStore.getInitialEventPixelOffset(),
            isInitialEventHighlighted: RoomViewStore.isInitialEventHighlighted(),
            forwardingEvent: RoomViewStore.getForwardingEvent(),
            shouldPeek: RoomViewStore.shouldPeek(),
        };

        // finished joining, start waiting for a room and show a spinner. See onRoom.
        newState.waitingForRoom = this.state.joining && !newState.joining &&
                        !RoomViewStore.getJoinError();

        // Temporary logging to diagnose https://github.com/vector-im/riot-web/issues/4307
        console.log(
            'RVS update:',
            newState.roomId,
            newState.roomAlias,
            'loading?', newState.roomLoading,
            'joining?', newState.joining,
            'initial?', initial,
            'waiting?', newState.waitingForRoom,
            'shouldPeek?', newState.shouldPeek,
        );

        // NB: This does assume that the roomID will not change for the lifetime of
        // the RoomView instance
        if (initial) {
            newState.room = MatrixClientPeg.get().getRoom(newState.roomId);
        }

        // Clear the search results when clicking a search result (which changes the
        // currently scrolled to event, this.state.initialEventId).
        if (this.state.initialEventId !== newState.initialEventId) {
            newState.searchResults = null;
        }

        // Store the scroll state for the previous room so that we can return to this
        // position when viewing this room in future.
        if (this.state.roomId !== newState.roomId) {
            this._updateScrollMap(this.state.roomId);
        }

        this.setState(newState, () => {
            // At this point, this.state.roomId could be null (e.g. the alias might not
            // have been resolved yet) so anything called here must handle this case.
            if (initial) {
                this._onHaveRoom();
            }
        });
    },

    _onHaveRoom: function() {
        // if this is an unknown room then we're in one of three states:
        // - This is a room we can peek into (search engine) (we can /peek)
        // - This is a room we can publicly join or were invited to. (we can /join)
        // - This is a room we cannot join at all. (no action can help us)
        // We can't try to /join because this may implicitly accept invites (!)
        // We can /peek though. If it fails then we present the join UI. If it
        // succeeds then great, show the preview (but we still may be able to /join!).
        // Note that peeking works by room ID and room ID only, as opposed to joining
        // which must be by alias or invite wherever possible (peeking currently does
        // not work over federation).

<<<<<<< HEAD
        // NB. We peek if we are not in the room, although if we try to peek into
        // a room in which we have a member event (ie. we've left) synapse will just
        // send us the same data as we get in the sync (ie. the last events we saw).
        var user_is_in_room = null;
        if (this.state.room) {
            user_is_in_room = this.state.room.hasMembershipState(
                MatrixClientPeg.get().credentials.userId, 'join'
            );

            UserProvider.getInstance().setUserListFromRoom(this.state.room);
            this.tabComplete.loadEntries(this.state.room);
=======
        // NB. We peek if we have never seen the room before (i.e. js-sdk does not know
        // about it). We don't peek in the historical case where we were joined but are
        // now not joined because the js-sdk peeking API will clobber our historical room,
        // making it impossible to indicate a newly joined room.
        const room = this.state.room;
        if (room) {
            this._updateAutoComplete(room);
            this.tabComplete.loadEntries(room);
            this.setState({
                unsentMessageError: this._getUnsentMessageError(room),
            });
            this._onRoomLoaded(room);
>>>>>>> cddac351
        }
        if (!this.state.joining && this.state.roomId) {
            if (this.props.autoJoin) {
                this.onJoinButtonClicked();
            } else if (!room && this.state.shouldPeek) {
                console.log("Attempting to peek into room %s", this.state.roomId);
                this.setState({
                    peekLoading: true,
                });
                MatrixClientPeg.get().peekInRoom(this.state.roomId).then((room) => {
                    this.setState({
                        room: room,
                        peekLoading: false,
                    });
                    this._onRoomLoaded(room);
                }, (err) => {
                    // This won't necessarily be a MatrixError, but we duck-type
                    // here and say if it's got an 'errcode' key with the right value,
                    // it means we can't peek.
                    if (err.errcode == "M_GUEST_ACCESS_FORBIDDEN") {
                        // This is fine: the room just isn't peekable (we assume).
                        this.setState({
                            peekLoading: false,
                        });
                    } else {
                        throw err;
                    }
                }).done();
            }
        } else if (room) {
            // Stop peeking because we have joined this room previously
            MatrixClientPeg.get().stopPeeking();
        }
    },

    componentDidMount: function() {
        var call = this._getCallForRoom();
        var callState = call ? call.call_state : "ended";
        this.setState({
            callState: callState
        });

        this._updateConfCallNotification();

        window.addEventListener('beforeunload', this.onPageUnload);
        window.addEventListener('resize', this.onResize);
        this.onResize();

        document.addEventListener("keydown", this.onKeyDown);

        // XXX: EVIL HACK to autofocus inviting on empty rooms.
        // We use the setTimeout to avoid racing with focus_composer.
        if (this.state.room &&
            this.state.room.getJoinedMembers().length == 1 &&
            this.state.room.getLiveTimeline() &&
            this.state.room.getLiveTimeline().getEvents() &&
            this.state.room.getLiveTimeline().getEvents().length <= 6)
        {
            var inviteBox = document.getElementById("mx_SearchableEntityList_query");
            setTimeout(function() {
                if (inviteBox) {
                    inviteBox.focus();
                }
            }, 50);
        }
    },

    shouldComponentUpdate: function(nextProps, nextState) {
        return (!ObjectUtils.shallowEqual(this.props, nextProps) ||
                !ObjectUtils.shallowEqual(this.state, nextState));
    },

    componentDidUpdate: function() {
        if (this.refs.roomView) {
            var roomView = ReactDOM.findDOMNode(this.refs.roomView);
            if (!roomView.ondrop) {
                roomView.addEventListener('drop', this.onDrop);
                roomView.addEventListener('dragover', this.onDragOver);
                roomView.addEventListener('dragleave', this.onDragLeaveOrEnd);
                roomView.addEventListener('dragend', this.onDragLeaveOrEnd);
            }
        }
    },

    componentWillUnmount: function() {
        // set a boolean to say we've been unmounted, which any pending
        // promises can use to throw away their results.
        //
        // (We could use isMounted, but facebook have deprecated that.)
        this.unmounted = true;

        // update the scroll map before we get unmounted
        this._updateScrollMap(this.state.roomId);

        if (this.refs.roomView) {
            // disconnect the D&D event listeners from the room view. This
            // is really just for hygiene - we're going to be
            // deleted anyway, so it doesn't matter if the event listeners
            // don't get cleaned up.
            var roomView = ReactDOM.findDOMNode(this.refs.roomView);
            roomView.removeEventListener('drop', this.onDrop);
            roomView.removeEventListener('dragover', this.onDragOver);
            roomView.removeEventListener('dragleave', this.onDragLeaveOrEnd);
            roomView.removeEventListener('dragend', this.onDragLeaveOrEnd);
        }
        dis.unregister(this.dispatcherRef);
        if (MatrixClientPeg.get()) {
            MatrixClientPeg.get().removeListener("Room", this.onRoom);
            MatrixClientPeg.get().removeListener("Room.timeline", this.onRoomTimeline);
            MatrixClientPeg.get().removeListener("Room.name", this.onRoomName);
            MatrixClientPeg.get().removeListener("Room.accountData", this.onRoomAccountData);
            MatrixClientPeg.get().removeListener("RoomState.members", this.onRoomStateMember);
            MatrixClientPeg.get().removeListener("RoomMember.membership", this.onRoomMemberMembership);
            MatrixClientPeg.get().removeListener("accountData", this.onAccountData);
        }

        window.removeEventListener('beforeunload', this.onPageUnload);
        window.removeEventListener('resize', this.onResize);

        document.removeEventListener("keydown", this.onKeyDown);

        // Remove RoomStore listener
        if (this._roomStoreToken) {
            this._roomStoreToken.remove();
        }

        // cancel any pending calls to the rate_limited_funcs
        this._updateRoomMembers.cancelPendingCall();

        // no need to do this as Dir & Settings are now overlays. It just burnt CPU.
        // console.log("Tinter.tint from RoomView.unmount");
        // Tinter.tint(); // reset colourscheme
    },

    onPageUnload(event) {
        if (ContentMessages.getCurrentUploads().length > 0) {
            return event.returnValue =
                _t("You seem to be uploading files, are you sure you want to quit?");
        } else if (this._getCallForRoom() && this.state.callState !== 'ended') {
            return event.returnValue =
                _t("You seem to be in a call, are you sure you want to quit?");
        }
    },


    onKeyDown: function(ev) {
        let handled = false;
        const isMac = navigator.platform.toUpperCase().indexOf('MAC') >= 0;
        let ctrlCmdOnly;
        if (isMac) {
            ctrlCmdOnly = ev.metaKey && !ev.altKey && !ev.ctrlKey && !ev.shiftKey;
        } else {
            ctrlCmdOnly = ev.ctrlKey && !ev.altKey && !ev.metaKey && !ev.shiftKey;
        }

        switch (ev.keyCode) {
            case KeyCode.KEY_D:
                if (ctrlCmdOnly) {
                    this.onMuteAudioClick();
                    handled = true;
                }
                break;

            case KeyCode.KEY_E:
                if (ctrlCmdOnly) {
                    this.onMuteVideoClick();
                    handled = true;
                }
                break;
        }

        if (handled) {
            ev.stopPropagation();
            ev.preventDefault();
        }
    },

    onAction: function(payload) {
        switch (payload.action) {
            case 'message_send_failed':
            case 'message_sent':
            case 'message_send_cancelled':
                this.setState({
                    unsentMessageError: this._getUnsentMessageError(this.state.room),
                });
                break;
            case 'notifier_enabled':
            case 'upload_failed':
            case 'upload_started':
            case 'upload_finished':
                this.forceUpdate();
                break;
            case 'call_state':
                // don't filter out payloads for room IDs other than props.room because
                // we may be interested in the conf 1:1 room

                if (!payload.room_id) {
                    return;
                }

                var call = this._getCallForRoom();
                var callState;

                if (call) {
                    callState = call.call_state;
                }
                else {
                    callState = "ended";
                }

                // possibly remove the conf call notification if we're now in
                // the conf
                this._updateConfCallNotification();

                this.setState({
                    callState: callState
                });

                break;
        }
    },

    onRoomTimeline: function(ev, room, toStartOfTimeline, removed, data) {
        if (this.unmounted) return;

        // ignore events for other rooms
        if (!room) return;
        if (!this.state.room || room.roomId != this.state.room.roomId) return;

        // ignore events from filtered timelines
        if (data.timeline.getTimelineSet() !== room.getUnfilteredTimelineSet()) return;

        if (ev.getType() === "org.matrix.room.preview_urls") {
            this._updatePreviewUrlVisibility(room);
        }

        // ignore anything but real-time updates at the end of the room:
        // updates from pagination will happen when the paginate completes.
        if (toStartOfTimeline || !data || !data.liveEvent) return;

        // no point handling anything while we're waiting for the join to finish:
        // we'll only be showing a spinner.
        if (this.state.joining) return;

        if (ev.getSender() !== MatrixClientPeg.get().credentials.userId) {
            // update unread count when scrolled up
            if (!this.state.searchResults && this.state.atEndOfLiveTimeline) {
                // no change
            }
            else {
                this.setState((state, props) => {
                    return {numUnreadMessages: state.numUnreadMessages + 1};
                });
            }
        }

        // update the tab complete list as it depends on who most recently spoke,
        // and that has probably just changed
        if (ev.sender) {
            this.tabComplete.onMemberSpoke(ev.sender);
            UserProvider.getInstance().onUserSpoke(ev.sender);
        }
    },

    onRoomName: function(room) {
        if (this.state.room && room.roomId == this.state.room.roomId) {
            this.forceUpdate();
        }
    },

    canResetTimeline: function() {
        if (!this.refs.messagePanel) {
            return true;
        }
        return this.refs.messagePanel.canResetTimeline();
    },

    // called when state.room is first initialised (either at initial load,
    // after a successful peek, or after we join the room).
    _onRoomLoaded: function(room) {
        this._warnAboutEncryption(room);
        this._calculatePeekRules(room);
        this._updatePreviewUrlVisibility(room);
    },

    _warnAboutEncryption: function(room) {
        if (!MatrixClientPeg.get().isRoomEncrypted(room.roomId)) {
            return;
        }
        let userHasUsedEncryption = false;
        if (localStorage) {
            userHasUsedEncryption = localStorage.getItem('mx_user_has_used_encryption');
        }
        if (!userHasUsedEncryption) {
            const QuestionDialog = sdk.getComponent("dialogs.QuestionDialog");
            Modal.createDialog(QuestionDialog, {
                title: _t("Warning!"),
                hasCancelButton: false,
                description: (
                    <div>
                        <p>{ _t("End-to-end encryption is in beta and may not be reliable") }.</p>
                        <p>{ _t("You should not yet trust it to secure data") }.</p>
                        <p>{ _t("Devices will not yet be able to decrypt history from before they joined the room") }.</p>
                        <p>{ _t("Encrypted messages will not be visible on clients that do not yet implement encryption") }.</p>
                    </div>
                ),
            });
        }
        if (localStorage) {
            localStorage.setItem('mx_user_has_used_encryption', true);
        }
    },

    _calculatePeekRules: function(room) {
        var guestAccessEvent = room.currentState.getStateEvents("m.room.guest_access", "");
        if (guestAccessEvent && guestAccessEvent.getContent().guest_access === "can_join") {
            this.setState({
                guestsCanJoin: true
            });
        }

        var historyVisibility = room.currentState.getStateEvents("m.room.history_visibility", "");
        if (historyVisibility && historyVisibility.getContent().history_visibility === "world_readable") {
            this.setState({
                canPeek: true
            });
        }
    },

    _updatePreviewUrlVisibility: function(room) {
        // console.log("_updatePreviewUrlVisibility");

        // check our per-room overrides
        var roomPreviewUrls = room.getAccountData("org.matrix.room.preview_urls");
        if (roomPreviewUrls && roomPreviewUrls.getContent().disable !== undefined) {
            this.setState({
                showUrlPreview: !roomPreviewUrls.getContent().disable
            });
            return;
        }

        // check our global disable override
        var userRoomPreviewUrls = MatrixClientPeg.get().getAccountData("org.matrix.preview_urls");
        if (userRoomPreviewUrls && userRoomPreviewUrls.getContent().disable) {
            this.setState({
                showUrlPreview: false
            });
            return;
        }

        // check the room state event
        var roomStatePreviewUrls = room.currentState.getStateEvents('org.matrix.room.preview_urls', '');
        if (roomStatePreviewUrls && roomStatePreviewUrls.getContent().disable) {
            this.setState({
                showUrlPreview: false
            });
            return;
        }

        // otherwise, we assume they're on.
        this.setState({
            showUrlPreview: true
        });
    },

    _updateScrollMap(roomId) {
        // No point updating scroll state if the room ID hasn't been resolved yet
        if (!roomId) {
            return;
        }
        dis.dispatch({
            action: 'update_scroll_state',
            room_id: roomId,
            scroll_state: this._getScrollState(),
        });
    },

    onRoom: function(room) {
        if (!room || room.roomId !== this.state.roomId) {
            return;
        }
        this.setState({
            room: room,
            waitingForRoom: false,
        }, () => {
            this._onRoomLoaded(room);
        });
    },

    updateTint: function() {
        var room = this.state.room;
        if (!room) return;

        var color_scheme_event = room.getAccountData("org.matrix.room.color_scheme");
        var color_scheme = {};
        if (color_scheme_event) {
            color_scheme = color_scheme_event.getContent();
            // XXX: we should validate the event
        }
        console.log("Tinter.tint from updateTint");
        Tinter.tint(color_scheme.primary_color, color_scheme.secondary_color);
    },

    onAccountData: function(event) {
        if (event.getType() === "org.matrix.preview_urls" && this.state.room) {
            this._updatePreviewUrlVisibility(this.state.room);
        }
    },

    onRoomAccountData: function(event, room) {
        if (room.roomId == this.state.roomId) {
            if (event.getType() === "org.matrix.room.color_scheme") {
                var color_scheme = event.getContent();
                // XXX: we should validate the event
                console.log("Tinter.tint from onRoomAccountData");
                Tinter.tint(color_scheme.primary_color, color_scheme.secondary_color);
            }
            else if (event.getType() === "org.matrix.room.preview_urls") {
                this._updatePreviewUrlVisibility(room);
            }
        }
    },

    onRoomStateMember: function(ev, state, member) {
        // ignore if we don't have a room yet
        if (!this.state.room) {
            return;
        }

        // ignore members in other rooms
        if (member.roomId !== this.state.room.roomId) {
            return;
        }

        this._updateRoomMembers();
    },

    onRoomMemberMembership: function(ev, member, oldMembership) {
        if (member.userId == MatrixClientPeg.get().credentials.userId) {

            if (member.membership === 'join') {
                this.setState({
                    waitingForRoom: false,
                });
            } else {
                this.forceUpdate();
            }
        }
    },

    // rate limited because a power level change will emit an event for every
    // member in the room.
    _updateRoomMembers: new rate_limited_func(function() {
        // a member state changed in this room
        // refresh the conf call notification state
        this._updateConfCallNotification();

        // refresh the tab complete list
        this.tabComplete.loadEntries(this.state.room);
<<<<<<< HEAD
        UserProvider.getInstance().setUserListFromRoom(this.state.room);
=======
        this._updateAutoComplete(this.state.room);
>>>>>>> cddac351

        // if we are now a member of the room, where we were not before, that
        // means we have finished joining a room we were previously peeking
        // into.
        var me = MatrixClientPeg.get().credentials.userId;
        if (this.state.joining && this.state.room.hasMembershipState(me, "join")) {
            // Having just joined a room, check to see if it looks like a DM room, and if so,
            // mark it as one. This is to work around the fact that some clients don't support
            // is_direct. We should remove this once they do.
            const me = this.state.room.getMember(MatrixClientPeg.get().credentials.userId);
            if (Rooms.looksLikeDirectMessageRoom(this.state.room, me)) {
                // XXX: There's not a whole lot we can really do if this fails: at best
                // perhaps we could try a couple more times, but since it's a temporary
                // compatability workaround, let's not bother.
                Rooms.setDMRoom(this.state.room.roomId, me.events.member.getSender()).done();
            }
        }
    }, 500),

    _getUnsentMessageError: function(room) {
        const unsentMessages = this._getUnsentMessages(room);
        if (!unsentMessages.length) return "";
        for (const event of unsentMessages) {
            if (!event.error || event.error.name !== "UnknownDeviceError") {
                return _t("Some of your messages have not been sent.");
            }
        }
        return _t("Message not sent due to unknown devices being present");
    },

    _getUnsentMessages: function(room) {
        if (!room) { return []; }
        return room.getPendingEvents().filter(function(ev) {
            return ev.status === Matrix.EventStatus.NOT_SENT;
        });
    },

    _updateConfCallNotification: function() {
        var room = this.state.room;
        if (!room || !this.props.ConferenceHandler) {
            return;
        }
        var confMember = room.getMember(
            this.props.ConferenceHandler.getConferenceUserIdForRoom(room.roomId)
        );

        if (!confMember) {
            return;
        }
        var confCall = this.props.ConferenceHandler.getConferenceCallForRoom(confMember.roomId);

        // A conf call notification should be displayed if there is an ongoing
        // conf call but this cilent isn't a part of it.
        this.setState({
            displayConfCallNotification: (
                (!confCall || confCall.call_state === "ended") &&
                confMember.membership === "join"
            )
        });
    },

    onSearchResultsResize: function() {
        dis.dispatch({ action: 'timeline_resize' }, true);
    },

    onSearchResultsFillRequest: function(backwards) {
        if (!backwards) {
            return q(false);
        }

        if (this.state.searchResults.next_batch) {
            debuglog("requesting more search results");
            var searchPromise = MatrixClientPeg.get().backPaginateRoomEventsSearch(
                this.state.searchResults);
            return this._handleSearchResult(searchPromise);
        } else {
            debuglog("no more search results");
            return q(false);
        }
    },

    onResendAllClick: function() {
        Resend.resendUnsentEvents(this.state.room);
    },

    onCancelAllClick: function() {
        Resend.cancelUnsentEvents(this.state.room);
    },

    onJoinButtonClicked: function(ev) {
        const cli = MatrixClientPeg.get();

        // If the user is a ROU, allow them to transition to a PWLU
        if (cli && cli.isGuest()) {
            // Join this room once the user has registered and logged in
            const signUrl = this.props.thirdPartyInvite ?
                this.props.thirdPartyInvite.inviteSignUrl : undefined;
            dis.dispatch({
                action: 'do_after_sync_prepared',
                deferred_action: {
                    action: 'join_room',
                    opts: { inviteSignUrl: signUrl },
                },
            });

            // Don't peek whilst registering otherwise getPendingEventList complains
            // Do this by indicating our intention to join
            dis.dispatch({
                action: 'will_join',
            });

            const SetMxIdDialog = sdk.getComponent('views.dialogs.SetMxIdDialog');
            const close = Modal.createDialog(SetMxIdDialog, {
                homeserverUrl: cli.getHomeserverUrl(),
                onFinished: (submitted, credentials) => {
                    if (submitted) {
                        this.props.onRegistered(credentials);
                    } else {
                        dis.dispatch({
                            action: 'cancel_after_sync_prepared',
                        });
                        dis.dispatch({
                            action: 'cancel_join',
                        });
                    }
                },
                onDifferentServerClicked: (ev) => {
                    dis.dispatch({action: 'start_registration'});
                    close();
                },
                onLoginClick: (ev) => {
                    dis.dispatch({action: 'start_login'});
                    close();
                },
            }).close;
            return;
        }

        q().then(() => {
            const signUrl = this.props.thirdPartyInvite ?
                this.props.thirdPartyInvite.inviteSignUrl : undefined;
            dis.dispatch({
                action: 'join_room',
                opts: { inviteSignUrl: signUrl },
            });

            // if this is an invite and has the 'direct' hint set, mark it as a DM room now.
            if (this.state.room) {
                const me = this.state.room.getMember(MatrixClientPeg.get().credentials.userId);
                if (me && me.membership == 'invite') {
                    if (me.events.member.getContent().is_direct) {
                        // The 'direct' hint is there, so declare that this is a DM room for
                        // whoever invited us.
                        return Rooms.setDMRoom(this.state.room.roomId, me.events.member.getSender());
                    }
                }
            }
            return q();
        });
    },

    onMessageListScroll: function(ev) {
        if (this.refs.messagePanel.isAtEndOfLiveTimeline()) {
            this.setState({
                numUnreadMessages: 0,
                atEndOfLiveTimeline: true,
            });
        }
        else {
            this.setState({
                atEndOfLiveTimeline: false,
            });
        }
        this._updateTopUnreadMessagesBar();
    },

    onDragOver: function(ev) {
        ev.stopPropagation();
        ev.preventDefault();

        ev.dataTransfer.dropEffect = 'none';

        var items = ev.dataTransfer.items;
        if (items.length == 1) {
            if (items[0].kind == 'file') {
                this.setState({ draggingFile : true });
                ev.dataTransfer.dropEffect = 'copy';
            }
        }
    },

    onDrop: function(ev) {
        ev.stopPropagation();
        ev.preventDefault();
        this.setState({ draggingFile : false });
        var files = ev.dataTransfer.files;
        if (files.length == 1) {
            this.uploadFile(files[0]);
        }
    },

    onDragLeaveOrEnd: function(ev) {
        ev.stopPropagation();
        ev.preventDefault();
        this.setState({ draggingFile : false });
    },

    uploadFile: function(file) {
        if (MatrixClientPeg.get().isGuest()) {
            dis.dispatch({action: 'view_set_mxid'});
            return;
        }

        ContentMessages.sendContentToRoom(
            file, this.state.room.roomId, MatrixClientPeg.get()
        ).done(undefined, (error) => {
            if (error.name === "UnknownDeviceError") {
                dis.dispatch({
                    action: 'unknown_device_error',
                    err: error,
                    room: this.state.room,
                });
                return;
            }
            const ErrorDialog = sdk.getComponent("dialogs.ErrorDialog");
            console.error("Failed to upload file " + file + " " + error);
            Modal.createDialog(ErrorDialog, {
                title: _t('Failed to upload file'),
                description: ((error && error.message) ? error.message : _t("Server may be unavailable, overloaded, or the file too big")),
            });
        });
    },

    onSearch: function(term, scope) {
        this.setState({
            searchTerm: term,
            searchScope: scope,
            searchResults: {},
            searchHighlights: [],
        });

        // if we already have a search panel, we need to tell it to forget
        // about its scroll state.
        if (this.refs.searchResultsPanel) {
            this.refs.searchResultsPanel.resetScrollState();
        }

        // make sure that we don't end up showing results from
        // an aborted search by keeping a unique id.
        //
        // todo: should cancel any previous search requests.
        this.searchId = new Date().getTime();

        var filter;
        if (scope === "Room") {
            filter = {
                // XXX: it's unintuitive that the filter for searching doesn't have the same shape as the v2 filter API :(
                rooms: [
                    this.state.room.roomId
                ]
            };
        }

        debuglog("sending search request");

        var searchPromise = MatrixClientPeg.get().searchRoomEvents({
            filter: filter,
            term: term,
        });
        this._handleSearchResult(searchPromise).done();
    },

    _handleSearchResult: function(searchPromise) {
        var self = this;

        // keep a record of the current search id, so that if the search terms
        // change before we get a response, we can ignore the results.
        var localSearchId = this.searchId;

        this.setState({
            searchInProgress: true,
        });

        return searchPromise.then(function(results) {
            debuglog("search complete");
            if (self.unmounted || !self.state.searching || self.searchId != localSearchId) {
                console.error("Discarding stale search results");
                return;
            }

            // postgres on synapse returns us precise details of the strings
            // which actually got matched for highlighting.
            //
            // In either case, we want to highlight the literal search term
            // whether it was used by the search engine or not.

            var highlights = results.highlights;
            if (highlights.indexOf(self.state.searchTerm) < 0) {
                highlights = highlights.concat(self.state.searchTerm);
            }

            // For overlapping highlights,
            // favour longer (more specific) terms first
            highlights = highlights.sort(function(a, b) {
                return b.length - a.length; });

            self.setState({
                searchHighlights: highlights,
                searchResults: results,
            });
        }, function(error) {
            var ErrorDialog = sdk.getComponent("dialogs.ErrorDialog");
            console.error("Search failed: " + error);
            Modal.createDialog(ErrorDialog, {
                title: _t("Search failed"),
                description: ((error && error.message) ? error.message : _t("Server may be unavailable, overloaded, or search timed out :(")),
            });
        }).finally(function() {
            self.setState({
                searchInProgress: false
            });
        });
    },

    getSearchResultTiles: function() {
        var EventTile = sdk.getComponent('rooms.EventTile');
        var SearchResultTile = sdk.getComponent('rooms.SearchResultTile');
        var Spinner = sdk.getComponent("elements.Spinner");

        var cli = MatrixClientPeg.get();

        // XXX: todo: merge overlapping results somehow?
        // XXX: why doesn't searching on name work?

        if (this.state.searchResults.results === undefined) {
            // awaiting results
            return [];
        }

        var ret = [];

        if (this.state.searchInProgress) {
            ret.push(<li key="search-spinner">
                         <Spinner />
                     </li>);
        }

        if (!this.state.searchResults.next_batch) {
            if (this.state.searchResults.results.length == 0) {
                ret.push(<li key="search-top-marker">
                         <h2 className="mx_RoomView_topMarker">{ _t("No results") }</h2>
                         </li>
                        );
            } else {
                ret.push(<li key="search-top-marker">
                         <h2 className="mx_RoomView_topMarker">{ _t("No more results") }</h2>
                         </li>
                        );
            }
        }

        // once dynamic content in the search results load, make the scrollPanel check
        // the scroll offsets.
        var onWidgetLoad = () => {
            var scrollPanel = this.refs.searchResultsPanel;
            if (scrollPanel) {
                scrollPanel.checkScroll();
            }
        };

        var lastRoomId;

        for (var i = this.state.searchResults.results.length - 1; i >= 0; i--) {
            var result = this.state.searchResults.results[i];

            var mxEv = result.context.getEvent();
            var roomId = mxEv.getRoomId();

            if (!EventTile.haveTileForEvent(mxEv)) {
                // XXX: can this ever happen? It will make the result count
                // not match the displayed count.
                continue;
            }

            if (this.state.searchScope === 'All') {
                if(roomId != lastRoomId) {
                    var room = cli.getRoom(roomId);

                    // XXX: if we've left the room, we might not know about
                    // it. We should tell the js sdk to go and find out about
                    // it. But that's not an issue currently, as synapse only
                    // returns results for rooms we're joined to.
                    var roomName = room ? room.name : _t("Unknown room %(roomId)s", { roomId: roomId });

                    ret.push(<li key={mxEv.getId() + "-room"}>
                                 <h1>{ _t("Room") }: { roomName }</h1>
                             </li>);
                    lastRoomId = roomId;
                }
            }

            var resultLink = "#/room/"+roomId+"/"+mxEv.getId();

            ret.push(<SearchResultTile key={mxEv.getId()}
                     searchResult={result}
                     searchHighlights={this.state.searchHighlights}
                     resultLink={resultLink}
                     onWidgetLoad={onWidgetLoad}/>);
        }
        return ret;
    },

    onSettingsClick: function() {
        this.showSettings(true);
    },

    onSettingsSaveClick: function() {
        if (!this.refs.room_settings) return;

        this.setState({
            uploadingRoomSettings: true,
        });

        var newName = this.refs.header.getEditedName();
        if (newName !== undefined) {
            this.refs.room_settings.setName(newName);
        }
        var newTopic = this.refs.header.getEditedTopic();
        if (newTopic !== undefined) {
            this.refs.room_settings.setTopic(newTopic);
        }

        this.refs.room_settings.save().then((results) => {
            var fails = results.filter(function(result) { return result.state !== "fulfilled"; });
            console.log("Settings saved with %s errors", fails.length);
            if (fails.length) {
                fails.forEach(function(result) {
                    console.error(result.reason);
                });
                var ErrorDialog = sdk.getComponent("dialogs.ErrorDialog");
                Modal.createDialog(ErrorDialog, {
                    title: _t("Failed to save settings"),
                    description: fails.map(function(result) { return result.reason; }).join("\n"),
                });
                // still editing room settings
            }
            else {
                this.setState({
                    editingRoomSettings: false
                });
            }
        }).finally(() => {
            this.setState({
                uploadingRoomSettings: false,
                editingRoomSettings: false
            });
        }).done();
    },

    onCancelClick: function() {
        console.log("updateTint from onCancelClick");
        this.updateTint();
        this.setState({
            editingRoomSettings: false,
        });
        if (this.state.forwardingEvent) {
            dis.dispatch({
                action: 'forward_event',
                event: null,
            });
        }
        dis.dispatch({action: 'focus_composer'});
    },

    onLeaveClick: function() {
        dis.dispatch({
            action: 'leave_room',
            room_id: this.state.room.roomId,
        });
    },

    onForgetClick: function() {
        MatrixClientPeg.get().forget(this.state.room.roomId).done(function() {
            dis.dispatch({ action: 'view_next_room' });
        }, function(err) {
            var errCode = err.errcode || _t("unknown error code");
            var ErrorDialog = sdk.getComponent("dialogs.ErrorDialog");
            Modal.createDialog(ErrorDialog, {
                title: _t("Error"),
                description: _t("Failed to forget room %(errCode)s", { errCode: errCode }),
            });
        });
    },

    onRejectButtonClicked: function(ev) {
        var self = this;
        this.setState({
            rejecting: true
        });
        MatrixClientPeg.get().leave(this.state.roomId).done(function() {
            dis.dispatch({ action: 'view_next_room' });
            self.setState({
                rejecting: false
            });
        }, function(error) {
            console.error("Failed to reject invite: %s", error);

            var msg = error.message ? error.message : JSON.stringify(error);
            var ErrorDialog = sdk.getComponent("dialogs.ErrorDialog");
            Modal.createDialog(ErrorDialog, {
                title: _t("Failed to reject invite"),
                description: msg,
            });

            self.setState({
                rejecting: false,
                rejectError: error
            });
        });
    },

    onRejectThreepidInviteButtonClicked: function(ev) {
        // We can reject 3pid invites in the same way that we accept them,
        // using /leave rather than /join. In the short term though, we
        // just ignore them.
        // https://github.com/vector-im/vector-web/issues/1134
        dis.dispatch({
            action: 'view_room_directory',
        });
    },

    onSearchClick: function() {
        this.setState({ searching: true });
    },

    onCancelSearchClick: function() {
        this.setState({
            searching: false,
            searchResults: null,
        });
    },

    // jump down to the bottom of this room, where new events are arriving
    jumpToLiveTimeline: function() {
        this.refs.messagePanel.jumpToLiveTimeline();
        dis.dispatch({action: 'focus_composer'});
    },

    // jump up to wherever our read marker is
    jumpToReadMarker: function() {
        this.refs.messagePanel.jumpToReadMarker();
    },

    // update the read marker to match the read-receipt
    forgetReadMarker: function(ev) {
        ev.stopPropagation();
        this.refs.messagePanel.forgetReadMarker();
    },

    // decide whether or not the top 'unread messages' bar should be shown
    _updateTopUnreadMessagesBar: function() {
        if (!this.refs.messagePanel) {
            return;
        }

        const showBar = this.refs.messagePanel.canJumpToReadMarker();
        if (this.state.showTopUnreadMessagesBar != showBar) {
            this.setState({showTopUnreadMessagesBar: showBar},
                          this.onChildResize);
        }
    },

    // get the current scroll position of the room, so that it can be
    // restored when we switch back to it.
    //
    _getScrollState: function() {
        var messagePanel = this.refs.messagePanel;
        if (!messagePanel) return null;

        // if we're following the live timeline, we want to return null; that
        // means that, if we switch back, we will jump to the read-up-to mark.
        //
        // That should be more intuitive than slavishly preserving the current
        // scroll state, in the case where the room advances in the meantime
        // (particularly in the case that the user reads some stuff on another
        // device).
        //
        if (this.state.atEndOfLiveTimeline) {
            return null;
        }

        var scrollState = messagePanel.getScrollState();

        if (scrollState.stuckAtBottom) {
            // we don't really expect to be in this state, but it will
            // occasionally happen when no scroll state has been set on the
            // messagePanel (ie, we didn't have an initial event (so it's
            // probably a new room), there has been no user-initiated scroll, and
            // no read-receipts have arrived to update the scroll position).
            //
            // Return null, which will cause us to scroll to last unread on
            // reload.
            return null;
        }

        return {
            focussedEvent: scrollState.trackedScrollToken,
            pixelOffset: scrollState.pixelOffset,
        };
    },

    onResize: function(e) {
        // It seems flexbox doesn't give us a way to constrain the auxPanel height to have
        // a minimum of the height of the video element, whilst also capping it from pushing out the page
        // so we have to do it via JS instead.  In this implementation we cap the height by putting
        // a maxHeight on the underlying remote video tag.

        // header + footer + status + give us at least 120px of scrollback at all times.
        var auxPanelMaxHeight = window.innerHeight -
                (83 + // height of RoomHeader
                 36 + // height of the status area
                 72 + // minimum height of the message compmoser
                 (this.state.editingRoomSettings ? (window.innerHeight * 0.3) : 120)); // amount of desired scrollback

        // XXX: this is a bit of a hack and might possibly cause the video to push out the page anyway
        // but it's better than the video going missing entirely
        if (auxPanelMaxHeight < 50) auxPanelMaxHeight = 50;

        this.setState({auxPanelMaxHeight: auxPanelMaxHeight});

        // changing the maxHeight on the auxpanel will trigger a callback go
        // onChildResize, so no need to worry about that here.
    },

    onFullscreenClick: function() {
        dis.dispatch({
            action: 'video_fullscreen',
            fullscreen: true
        }, true);
    },

    onMuteAudioClick: function() {
        var call = this._getCallForRoom();
        if (!call) {
            return;
        }
        var newState = !call.isMicrophoneMuted();
        call.setMicrophoneMuted(newState);
        this.forceUpdate(); // TODO: just update the voip buttons
    },

    onMuteVideoClick: function() {
        var call = this._getCallForRoom();
        if (!call) {
            return;
        }
        var newState = !call.isLocalVideoMuted();
        call.setLocalVideoMuted(newState);
        this.forceUpdate(); // TODO: just update the voip buttons
    },

    onChildResize: function() {
        // no longer anything to do here
    },

    onStatusBarVisible: function() {
        if (this.unmounted) return;
        this.setState({
            statusBarVisible: true,
        });
    },

    onStatusBarHidden: function() {
        if (this.unmounted) return;
        this.setState({
            statusBarVisible: false,
        });
    },

    showSettings: function(show) {
        // XXX: this is a bit naughty; we should be doing this via props
        if (show) {
            this.setState({editingRoomSettings: true});
        }
    },

    /**
     * called by the parent component when PageUp/Down/etc is pressed.
     *
     * We pass it down to the scroll panel.
     */
    handleScrollKey: function(ev) {
        var panel;
        if(this.refs.searchResultsPanel) {
            panel = this.refs.searchResultsPanel;
        } else if(this.refs.messagePanel) {
            panel = this.refs.messagePanel;
        }

        if(panel) {
            panel.handleScrollKey(ev);
        }
    },

    /**
     * get any current call for this room
     */
    _getCallForRoom: function() {
        if (!this.state.room) {
            return null;
        }
        return CallHandler.getCallForRoom(this.state.room.roomId);
    },

    // this has to be a proper method rather than an unnamed function,
    // otherwise react calls it with null on each update.
    _gatherTimelinePanelRef: function(r) {
        this.refs.messagePanel = r;
        if(r) {
            console.log("updateTint from RoomView._gatherTimelinePanelRef");
            this.updateTint();
        }
    },

<<<<<<< HEAD
=======
    _updateAutoComplete: function(room) {
        const myUserId = MatrixClientPeg.get().credentials.userId;
        const members = room.getJoinedMembers().filter(function(member) {
            if (member.userId !== myUserId) return true;
        });
        UserProvider.getInstance().setUserList(members);
    },

>>>>>>> cddac351
    render: function() {
        const RoomHeader = sdk.getComponent('rooms.RoomHeader');
        const MessageComposer = sdk.getComponent('rooms.MessageComposer');
        const ForwardMessage = sdk.getComponent("rooms.ForwardMessage");
        const RoomSettings = sdk.getComponent("rooms.RoomSettings");
        const AuxPanel = sdk.getComponent("rooms.AuxPanel");
        const SearchBar = sdk.getComponent("rooms.SearchBar");
        const ScrollPanel = sdk.getComponent("structures.ScrollPanel");
        const TintableSvg = sdk.getComponent("elements.TintableSvg");
        const RoomPreviewBar = sdk.getComponent("rooms.RoomPreviewBar");
        const Loader = sdk.getComponent("elements.Spinner");
        const TimelinePanel = sdk.getComponent("structures.TimelinePanel");

        // Whether the preview bar spinner should be shown. We do this when joining or
        // when waiting for a room to be returned by js-sdk when joining
        const previewBarSpinner = this.state.joining || this.state.waitingForRoom;

        if (!this.state.room) {
            if (this.state.roomLoading || this.state.peekLoading) {
                return (
                    <div className="mx_RoomView">
                        <Loader />
                    </div>
                );
            } else {
                var inviterName = undefined;
                if (this.props.oobData) {
                    inviterName = this.props.oobData.inviterName;
                }
                var invitedEmail = undefined;
                if (this.props.thirdPartyInvite) {
                    invitedEmail = this.props.thirdPartyInvite.invitedEmail;
                }

                // We have no room object for this room, only the ID.
                // We've got to this room by following a link, possibly a third party invite.
                const roomAlias = this.state.roomAlias;
                return (
                    <div className="mx_RoomView">
                        <RoomHeader ref="header"
                            room={this.state.room}
                            oobData={this.props.oobData}
                            collapsedRhs={ this.props.collapsedRhs }
                        />
                        <div className="mx_RoomView_auxPanel">
                            <RoomPreviewBar onJoinClick={ this.onJoinButtonClicked }
                                            onForgetClick={ this.onForgetClick }
                                            onRejectClick={ this.onRejectThreepidInviteButtonClicked }
                                            canPreview={ false } error={ this.state.roomLoadError }
                                            roomAlias={roomAlias}
                                            spinner={previewBarSpinner}
                                            inviterName={inviterName}
                                            invitedEmail={invitedEmail}
                                            room={this.state.room}
                            />
                        </div>
                        <div className="mx_RoomView_messagePanel"></div>
                    </div>
                );
            }
        }

        var myUserId = MatrixClientPeg.get().credentials.userId;
        var myMember = this.state.room.getMember(myUserId);
        if (myMember && myMember.membership == 'invite') {
            if (this.state.joining || this.state.rejecting) {
                return (
                    <div className="mx_RoomView">
                        <Loader />
                    </div>
                );
            } else {
                var inviteEvent = myMember.events.member;
                var inviterName = inviteEvent.sender ? inviteEvent.sender.name : inviteEvent.getSender();

                // We deliberately don't try to peek into invites, even if we have permission to peek
                // as they could be a spam vector.
                // XXX: in future we could give the option of a 'Preview' button which lets them view anyway.

                // We have a regular invite for this room.
                return (
                    <div className="mx_RoomView">
                        <RoomHeader
                            ref="header"
                            room={this.state.room}
                            collapsedRhs={ this.props.collapsedRhs }
                        />
                        <div className="mx_RoomView_auxPanel">
                            <RoomPreviewBar onJoinClick={ this.onJoinButtonClicked }
                                            onForgetClick={ this.onForgetClick }
                                            onRejectClick={ this.onRejectButtonClicked }
                                            inviterName={ inviterName }
                                            canPreview={ false }
                                            spinner={previewBarSpinner}
                                            room={this.state.room}
                            />
                        </div>
                        <div className="mx_RoomView_messagePanel"></div>
                    </div>
                );
            }
        }

        // We have successfully loaded this room, and are not previewing.
        // Display the "normal" room view.

        var call = this._getCallForRoom();
        var inCall = false;
        if (call && (this.state.callState !== 'ended' && this.state.callState !== 'ringing')) {
            inCall = true;
        }

        var scrollheader_classes = classNames({
            mx_RoomView_scrollheader: true,
        });

        var statusBar;
        let isStatusAreaExpanded = true;

        if (ContentMessages.getCurrentUploads().length > 0) {
            var UploadBar = sdk.getComponent('structures.UploadBar');
            statusBar = <UploadBar room={this.state.room} />;
        } else if (!this.state.searchResults) {
            var RoomStatusBar = sdk.getComponent('structures.RoomStatusBar');
            isStatusAreaExpanded = this.state.statusBarVisible;
            statusBar = <RoomStatusBar
                room={this.state.room}
                tabComplete={this.tabComplete}
                numUnreadMessages={this.state.numUnreadMessages}
                unsentMessageError={this.state.unsentMessageError}
                atEndOfLiveTimeline={this.state.atEndOfLiveTimeline}
                hasActiveCall={inCall}
                onResendAllClick={this.onResendAllClick}
                onCancelAllClick={this.onCancelAllClick}
                onScrollToBottomClick={this.jumpToLiveTimeline}
                onResize={this.onChildResize}
                onVisible={this.onStatusBarVisible}
                onHidden={this.onStatusBarHidden}
                whoIsTypingLimit={3}
            />;
        }

        let aux = null;
        let hideCancel = false;
        if (this.state.editingRoomSettings) {
            aux = <RoomSettings ref="room_settings" onSaveClick={this.onSettingsSaveClick} onCancelClick={this.onCancelClick} room={this.state.room} />;
        } else if (this.state.uploadingRoomSettings) {
            aux = <Loader/>;
        } else if (this.state.forwardingEvent !== null) {
            aux = <ForwardMessage onCancelClick={this.onCancelClick} />;
        } else if (this.state.searching) {
            hideCancel = true; // has own cancel
            aux = <SearchBar ref="search_bar" searchInProgress={this.state.searchInProgress } onCancelClick={this.onCancelSearchClick} onSearch={this.onSearch}/>;
        } else if (!myMember || myMember.membership !== "join") {
            // We do have a room object for this room, but we're not currently in it.
            // We may have a 3rd party invite to it.
            var inviterName = undefined;
            if (this.props.oobData) {
                inviterName = this.props.oobData.inviterName;
            }
            var invitedEmail = undefined;
            if (this.props.thirdPartyInvite) {
                invitedEmail = this.props.thirdPartyInvite.invitedEmail;
            }
            hideCancel = true;
            aux = (
                <RoomPreviewBar onJoinClick={this.onJoinButtonClicked}
                                onForgetClick={ this.onForgetClick }
                                onRejectClick={this.onRejectThreepidInviteButtonClicked}
                                spinner={previewBarSpinner}
                                inviterName={inviterName}
                                invitedEmail={invitedEmail}
                                canPreview={this.state.canPeek}
                                room={this.state.room}
                />
            );
        }

        var auxPanel = (
            <AuxPanel ref="auxPanel" room={this.state.room}
              conferenceHandler={this.props.ConferenceHandler}
              draggingFile={this.state.draggingFile}
              displayConfCallNotification={this.state.displayConfCallNotification}
              maxHeight={this.state.auxPanelMaxHeight}
              onResize={this.onChildResize} >
                { aux }
            </AuxPanel>
        );

        var messageComposer, searchInfo;
        var canSpeak = (
            // joined and not showing search results
            myMember && (myMember.membership == 'join') && !this.state.searchResults
        );
        if (canSpeak) {
            messageComposer =
                <MessageComposer
                    room={this.state.room} onResize={this.onChildResize} uploadFile={this.uploadFile}
                    callState={this.state.callState} tabComplete={this.tabComplete} opacity={ this.props.opacity }/>;
        }

        // TODO: Why aren't we storing the term/scope/count in this format
        // in this.state if this is what RoomHeader desires?
        if (this.state.searchResults) {
            searchInfo = {
                searchTerm : this.state.searchTerm,
                searchScope : this.state.searchScope,
                searchCount : this.state.searchResults.count,
            };
        }

        if (inCall) {
            var zoomButton, voiceMuteButton, videoMuteButton;

            if (call.type === "video") {
                zoomButton = (
                    <div className="mx_RoomView_voipButton" onClick={this.onFullscreenClick} title={ _t("Fill screen") }>
                        <TintableSvg src="img/fullscreen.svg" width="29" height="22" style={{ marginTop: 1, marginRight: 4 }}/>
                    </div>
                );

                videoMuteButton =
                    <div className="mx_RoomView_voipButton" onClick={this.onMuteVideoClick}>
                        <TintableSvg src={call.isLocalVideoMuted() ? "img/video-unmute.svg" : "img/video-mute.svg"}
                             alt={call.isLocalVideoMuted() ? _t("Click to unmute video") : _t("Click to mute video")}
                             width="31" height="27"/>
                    </div>;
            }
            voiceMuteButton =
                <div className="mx_RoomView_voipButton" onClick={this.onMuteAudioClick}>
                    <TintableSvg src={call.isMicrophoneMuted() ? "img/voice-unmute.svg" : "img/voice-mute.svg"}
                         alt={call.isMicrophoneMuted() ? _t("Click to unmute audio") : _t("Click to mute audio")}
                         width="21" height="26"/>
                </div>;

            // wrap the existing status bar into a 'callStatusBar' which adds more knobs.
            statusBar =
                <div className="mx_RoomView_callStatusBar">
                    { voiceMuteButton }
                    { videoMuteButton }
                    { zoomButton }
                    { statusBar }
                    <TintableSvg className="mx_RoomView_voipChevron" src="img/voip-chevron.svg" width="22" height="17"/>
                </div>;
        }

        // if we have search results, we keep the messagepanel (so that it preserves its
        // scroll state), but hide it.
        var searchResultsPanel;
        var hideMessagePanel = false;

        if (this.state.searchResults) {
            searchResultsPanel = (
                <ScrollPanel ref="searchResultsPanel"
                    className="mx_RoomView_messagePanel mx_RoomView_searchResultsPanel"
                    onFillRequest={ this.onSearchResultsFillRequest }
                    onResize={ this.onSearchResultsResize }
                    style={{ opacity: this.props.opacity }}
                >
                    <li className={scrollheader_classes}></li>
                    {this.getSearchResultTiles()}
                </ScrollPanel>
            );
            hideMessagePanel = true;
        }

        const shouldHighlight = this.state.isInitialEventHighlighted;
        let highlightedEventId = null;
        if (this.state.forwardingEvent) {
            highlightedEventId = this.state.forwardingEvent.getId();
        } else if (shouldHighlight) {
            highlightedEventId = this.state.initialEventId;
        }

        // console.log("ShowUrlPreview for %s is %s", this.state.room.roomId, this.state.showUrlPreview);
        var messagePanel = (
            <TimelinePanel ref={this._gatherTimelinePanelRef}
                timelineSet={this.state.room.getUnfilteredTimelineSet()}
                manageReadReceipts={!UserSettingsStore.getSyncedSetting('hideReadReceipts', false)}
                manageReadMarkers={true}
                hidden={hideMessagePanel}
                highlightedEventId={highlightedEventId}
                eventId={this.state.initialEventId}
                eventPixelOffset={this.state.initialEventPixelOffset}
                onScroll={ this.onMessageListScroll }
                onReadMarkerUpdated={ this._updateTopUnreadMessagesBar }
                showUrlPreview = { this.state.showUrlPreview }
                opacity={ this.props.opacity }
                className="mx_RoomView_messagePanel"
            />);

        var topUnreadMessagesBar = null;
        if (this.state.showTopUnreadMessagesBar) {
            var TopUnreadMessagesBar = sdk.getComponent('rooms.TopUnreadMessagesBar');
            topUnreadMessagesBar = (
                <div className="mx_RoomView_topUnreadMessagesBar mx_fadable" style={{ opacity: this.props.opacity }}>
                    <TopUnreadMessagesBar
                       onScrollUpClick={this.jumpToReadMarker}
                       onCloseClick={this.forgetReadMarker}
                    />
                </div>
            );
        }
        let statusBarAreaClass = "mx_RoomView_statusArea mx_fadable";
        if (isStatusAreaExpanded) {
            statusBarAreaClass += " mx_RoomView_statusArea_expanded";
        }

        return (
            <div className={ "mx_RoomView" + (inCall ? " mx_RoomView_inCall" : "") } ref="roomView">
                <RoomHeader ref="header" room={this.state.room} searchInfo={searchInfo}
                    oobData={this.props.oobData}
                    editing={this.state.editingRoomSettings}
                    saving={this.state.uploadingRoomSettings}
                    inRoom={myMember && myMember.membership === 'join'}
                    collapsedRhs={ this.props.collapsedRhs }
                    onSearchClick={this.onSearchClick}
                    onSettingsClick={this.onSettingsClick}
                    onSaveClick={this.onSettingsSaveClick}
                    onCancelClick={(aux && !hideCancel) ? this.onCancelClick : null}
                    onForgetClick={(myMember && myMember.membership === "leave") ? this.onForgetClick : null}
                    onLeaveClick={(myMember && myMember.membership === "join") ? this.onLeaveClick : null}
                />
                { auxPanel }
                { topUnreadMessagesBar }
                { messagePanel }
                { searchResultsPanel }
                <div className={statusBarAreaClass} style={{opacity: this.props.opacity}}>
                    <div className="mx_RoomView_statusAreaBox">
                        <div className="mx_RoomView_statusAreaBox_line"></div>
                        { statusBar }
                    </div>
                </div>
                { messageComposer }
            </div>
        );
    },
});<|MERGE_RESOLUTION|>--- conflicted
+++ resolved
@@ -228,32 +228,18 @@
         // which must be by alias or invite wherever possible (peeking currently does
         // not work over federation).
 
-<<<<<<< HEAD
-        // NB. We peek if we are not in the room, although if we try to peek into
-        // a room in which we have a member event (ie. we've left) synapse will just
-        // send us the same data as we get in the sync (ie. the last events we saw).
-        var user_is_in_room = null;
-        if (this.state.room) {
-            user_is_in_room = this.state.room.hasMembershipState(
-                MatrixClientPeg.get().credentials.userId, 'join'
-            );
-
-            UserProvider.getInstance().setUserListFromRoom(this.state.room);
-            this.tabComplete.loadEntries(this.state.room);
-=======
         // NB. We peek if we have never seen the room before (i.e. js-sdk does not know
         // about it). We don't peek in the historical case where we were joined but are
         // now not joined because the js-sdk peeking API will clobber our historical room,
         // making it impossible to indicate a newly joined room.
         const room = this.state.room;
         if (room) {
-            this._updateAutoComplete(room);
+            UserProvider.getInstance().setUserListFromRoom(room);
             this.tabComplete.loadEntries(room);
             this.setState({
                 unsentMessageError: this._getUnsentMessageError(room),
             });
             this._onRoomLoaded(room);
->>>>>>> cddac351
         }
         if (!this.state.joining && this.state.roomId) {
             if (this.props.autoJoin) {
@@ -713,11 +699,7 @@
 
         // refresh the tab complete list
         this.tabComplete.loadEntries(this.state.room);
-<<<<<<< HEAD
         UserProvider.getInstance().setUserListFromRoom(this.state.room);
-=======
-        this._updateAutoComplete(this.state.room);
->>>>>>> cddac351
 
         // if we are now a member of the room, where we were not before, that
         // means we have finished joining a room we were previously peeking
@@ -1442,17 +1424,6 @@
         }
     },
 
-<<<<<<< HEAD
-=======
-    _updateAutoComplete: function(room) {
-        const myUserId = MatrixClientPeg.get().credentials.userId;
-        const members = room.getJoinedMembers().filter(function(member) {
-            if (member.userId !== myUserId) return true;
-        });
-        UserProvider.getInstance().setUserList(members);
-    },
-
->>>>>>> cddac351
     render: function() {
         const RoomHeader = sdk.getComponent('rooms.RoomHeader');
         const MessageComposer = sdk.getComponent('rooms.MessageComposer');
