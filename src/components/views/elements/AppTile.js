--- conflicted
+++ resolved
@@ -259,35 +259,6 @@
         return appTileName;
     }
 
-<<<<<<< HEAD
-=======
-    onClickMenuBar(ev) {
-        ev.preventDefault();
-
-        // Ignore clicks on menu bar children
-        if (ev.target !== this._menu_bar.current) {
-            return;
-        }
-
-        // Toggle the view state of the apps drawer
-        if (this.props.userWidget) {
-            this._onMinimiseClick();
-        } else {
-            if (this.props.show) {
-                // if we were being shown, end the widget as we're about to be minimized.
-                this._endWidgetActions();
-            } else {
-                // restart the widget actions
-                this._resetWidget(this.props);
-            }
-            dis.dispatch({
-                action: 'appsDrawer',
-                show: !this.props.show,
-            });
-        }
-    }
-
->>>>>>> e3155fe5
     /**
      * Whether we're using a local version of the widget rather than loading the
      * actual widget URL
