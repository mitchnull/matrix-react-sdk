--- conflicted
+++ resolved
@@ -143,12 +143,8 @@
         });
 
         return (
-<<<<<<< HEAD
-            <div className={classes} ref={(ref) => {this.scrollElement = ref}}>
+            <div className={classes} ref={(ref) => {this.scrollElement = ref;}}>
                 { this.props.header }
-=======
-            <div className={classes} ref={(ref) => {this.scrollElement = ref;}}>
->>>>>>> f64a4e0e
                 { this.createAddressListTiles() }
             </div>
         );
