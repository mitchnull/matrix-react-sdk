--- conflicted
+++ resolved
@@ -44,15 +44,9 @@
 
         // Whether the dialog should have a 'close' button that will
         // cause the dialog to be cancelled. This should only be set
-<<<<<<< HEAD
-        // to true if there is nothing the app can sensibly do if the
-        // dialog is cancelled, eg. "We can't restore your session and
-        // the app cannot work".
-=======
         // to false if there is nothing the app can sensibly do if the
         // dialog is cancelled, eg. "We can't restore your session and
         // the app cannot work". Default: true.
->>>>>>> e28a927d
         hasCancel: PropTypes.bool,
 
         // called when a key is pressed
