--- conflicted
+++ resolved
@@ -119,7 +119,19 @@
                 </h4>
             );
         } else {
-            warning = <h4>We strongly recommend you verify them before continuing.</h4>;
+            warning = (
+                <div>
+                    <p>
+                        This means there is no guarantee that the devices belong
+                        to a rightful user of the room.
+                    </p>
+                    <p>
+                        We recommend you go through the verification process
+                        for each device before continuing, but you can resend
+                        the message without verifying if you prefer.
+                    </p>
+                </div>
+            );
         }
 
         const BaseDialog = sdk.getComponent('views.dialogs.BaseDialog');
@@ -128,28 +140,14 @@
                 onFinished={this.props.onFinished}
                 title='Room contains unknown devices'
             >
-<<<<<<< HEAD
-                <div className="mx_Dialog_content">
+                <GeminiScrollbar autoshow={false} className="mx_Dialog_content">
                     <h4>
                         This room contains unknown devices which have not been
                         verified.
                     </h4>
                     { warning }
                     Unknown devices:
-=======
-                <GeminiScrollbar autoshow={false} className="mx_Dialog_content">
-                    <h4>This room contains devices which have not been
-                    verified.</h4>
-                    <p>
-                        This means there is no guarantee that the devices belong
-                        to a rightful user of the room.
-                    </p><p>
-                        We recommend you go through the verification process
-                        for each device before continuing, but you can resend
-                        the message without verifying if you prefer.
-                    </p>
-                    <p>Unknown devices:</p>
->>>>>>> cd5a1abf
+
                     <UnknownDeviceList devices={this.props.devices} />
                 </GeminiScrollbar>
                 <div className="mx_Dialog_buttons">
