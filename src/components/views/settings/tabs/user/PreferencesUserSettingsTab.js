/*
Copyright 2019 New Vector Ltd
Copyright 2019 Michael Telatynski <7t3chguy@gmail.com>

Licensed under the Apache License, Version 2.0 (the "License");
you may not use this file except in compliance with the License.
You may obtain a copy of the License at

    http://www.apache.org/licenses/LICENSE-2.0

Unless required by applicable law or agreed to in writing, software
distributed under the License is distributed on an "AS IS" BASIS,
WITHOUT WARRANTIES OR CONDITIONS OF ANY KIND, either express or implied.
See the License for the specific language governing permissions and
limitations under the License.
*/

import React from 'react';
import {_t} from "../../../../../languageHandler";
import LabelledToggleSwitch from "../../../elements/LabelledToggleSwitch";
import SettingsStore from "../../../../../settings/SettingsStore";
import Field from "../../../elements/Field";
import * as sdk from "../../../../..";
import PlatformPeg from "../../../../../PlatformPeg";
import {SettingLevel} from "../../../../../settings/SettingLevel";

export default class PreferencesUserSettingsTab extends React.Component {
    static ROOM_LIST_SETTINGS = [
        'breadcrumbs',
    ];

    static COMPOSER_SETTINGS = [
        'MessageComposerInput.autoReplaceEmoji',
        'MessageComposerInput.suggestEmoji',
        'sendTypingNotifications',
    ];

    static TIMELINE_SETTINGS = [
        'showTypingNotifications',
        'autoplayGifsAndVideos',
        'urlPreviewsEnabled',
        'TextualBody.enableBigEmoji',
        'showReadReceipts',
        'showTwelveHourTimestamps',
        'alwaysShowTimestamps',
        'showRedactions',
        'enableSyntaxHighlightLanguageDetection',
        'showJoinLeaves',
        'showAvatarChanges',
        'showDisplaynameChanges',
        'showImages',
<<<<<<< HEAD
        'dontShowChatEffects',
=======
        'Pill.shouldShowPillAvatar',
>>>>>>> 92f89b8d
    ];

    static GENERAL_SETTINGS = [
        'TagPanel.enableTagPanel',
        'promptBeforeInviteUnknownUsers',
        // Start automatically after startup (electron-only)
        // Autocomplete delay (niche text box)
    ];

    constructor() {
        super();

        this.state = {
            autoLaunch: false,
            autoLaunchSupported: false,
            alwaysShowMenuBar: true,
            alwaysShowMenuBarSupported: false,
            minimizeToTray: true,
            minimizeToTraySupported: false,
            autocompleteDelay:
                SettingsStore.getValueAt(SettingLevel.DEVICE, 'autocompleteDelay').toString(10),
            readMarkerInViewThresholdMs:
                SettingsStore.getValueAt(SettingLevel.DEVICE, 'readMarkerInViewThresholdMs').toString(10),
            readMarkerOutOfViewThresholdMs:
                SettingsStore.getValueAt(SettingLevel.DEVICE, 'readMarkerOutOfViewThresholdMs').toString(10),
        };
    }

    async componentDidMount(): void {
        const platform = PlatformPeg.get();

        const autoLaunchSupported = await platform.supportsAutoLaunch();
        let autoLaunch = false;
        if (autoLaunchSupported) {
            autoLaunch = await platform.getAutoLaunchEnabled();
        }

        const alwaysShowMenuBarSupported = await platform.supportsAutoHideMenuBar();
        let alwaysShowMenuBar = true;
        if (alwaysShowMenuBarSupported) {
            alwaysShowMenuBar = !await platform.getAutoHideMenuBarEnabled();
        }

        const minimizeToTraySupported = await platform.supportsMinimizeToTray();
        let minimizeToTray = true;
        if (minimizeToTraySupported) {
            minimizeToTray = await platform.getMinimizeToTrayEnabled();
        }

        this.setState({
            autoLaunch,
            autoLaunchSupported,
            alwaysShowMenuBarSupported,
            alwaysShowMenuBar,
            minimizeToTraySupported,
            minimizeToTray,
        });
    }

    _onAutoLaunchChange = (checked) => {
        PlatformPeg.get().setAutoLaunchEnabled(checked).then(() => this.setState({autoLaunch: checked}));
    };

    _onAlwaysShowMenuBarChange = (checked) => {
        PlatformPeg.get().setAutoHideMenuBarEnabled(!checked).then(() => this.setState({alwaysShowMenuBar: checked}));
    };

    _onMinimizeToTrayChange = (checked) => {
        PlatformPeg.get().setMinimizeToTrayEnabled(checked).then(() => this.setState({minimizeToTray: checked}));
    };

    _onAutocompleteDelayChange = (e) => {
        this.setState({autocompleteDelay: e.target.value});
        SettingsStore.setValue("autocompleteDelay", null, SettingLevel.DEVICE, e.target.value);
    };

    _onReadMarkerInViewThresholdMs = (e) => {
        this.setState({readMarkerInViewThresholdMs: e.target.value});
        SettingsStore.setValue("readMarkerInViewThresholdMs", null, SettingLevel.DEVICE, e.target.value);
    };

    _onReadMarkerOutOfViewThresholdMs = (e) => {
        this.setState({readMarkerOutOfViewThresholdMs: e.target.value});
        SettingsStore.setValue("readMarkerOutOfViewThresholdMs", null, SettingLevel.DEVICE, e.target.value);
    };

    _renderGroup(settingIds) {
        const SettingsFlag = sdk.getComponent("views.elements.SettingsFlag");
        return settingIds.filter(SettingsStore.isEnabled).map(i => {
            return <SettingsFlag key={i} name={i} level={SettingLevel.ACCOUNT} />;
        });
    }

    render() {
        let autoLaunchOption = null;
        if (this.state.autoLaunchSupported) {
            autoLaunchOption = <LabelledToggleSwitch
                value={this.state.autoLaunch}
                onChange={this._onAutoLaunchChange}
                label={_t('Start automatically after system login')} />;
        }

        let autoHideMenuOption = null;
        if (this.state.alwaysShowMenuBarSupported) {
            autoHideMenuOption = <LabelledToggleSwitch
                value={this.state.alwaysShowMenuBar}
                onChange={this._onAlwaysShowMenuBarChange}
                label={_t('Always show the window menu bar')} />;
        }

        let minimizeToTrayOption = null;
        if (this.state.minimizeToTraySupported) {
            minimizeToTrayOption = <LabelledToggleSwitch
                value={this.state.minimizeToTray}
                onChange={this._onMinimizeToTrayChange}
                label={_t('Show tray icon and minimize window to it on close')} />;
        }

        return (
            <div className="mx_SettingsTab mx_PreferencesUserSettingsTab">
                <div className="mx_SettingsTab_heading">{_t("Preferences")}</div>

                <div className="mx_SettingsTab_section">
                    <span className="mx_SettingsTab_subheading">{_t("Room list")}</span>
                    {this._renderGroup(PreferencesUserSettingsTab.ROOM_LIST_SETTINGS)}
                </div>

                <div className="mx_SettingsTab_section">
                    <span className="mx_SettingsTab_subheading">{_t("Composer")}</span>
                    {this._renderGroup(PreferencesUserSettingsTab.COMPOSER_SETTINGS)}
                </div>

                <div className="mx_SettingsTab_section">
                    <span className="mx_SettingsTab_subheading">{_t("Timeline")}</span>
                    {this._renderGroup(PreferencesUserSettingsTab.TIMELINE_SETTINGS)}
                </div>

                <div className="mx_SettingsTab_section">
                    <span className="mx_SettingsTab_subheading">{_t("General")}</span>
                    {this._renderGroup(PreferencesUserSettingsTab.GENERAL_SETTINGS)}
                    {minimizeToTrayOption}
                    {autoHideMenuOption}
                    {autoLaunchOption}
                    <Field
                        label={_t('Autocomplete delay (ms)')}
                        type='number'
                        value={this.state.autocompleteDelay}
                        onChange={this._onAutocompleteDelayChange} />
                    <Field
                        label={_t('Read Marker lifetime (ms)')}
                        type='number'
                        value={this.state.readMarkerInViewThresholdMs}
                        onChange={this._onReadMarkerInViewThresholdMs} />
                    <Field
                        label={_t('Read Marker off-screen lifetime (ms)')}
                        type='number'
                        value={this.state.readMarkerOutOfViewThresholdMs}
                        onChange={this._onReadMarkerOutOfViewThresholdMs} />
                </div>
            </div>
        );
    }
}<|MERGE_RESOLUTION|>--- conflicted
+++ resolved
@@ -49,11 +49,8 @@
         'showAvatarChanges',
         'showDisplaynameChanges',
         'showImages',
-<<<<<<< HEAD
         'dontShowChatEffects',
-=======
         'Pill.shouldShowPillAvatar',
->>>>>>> 92f89b8d
     ];
 
     static GENERAL_SETTINGS = [
