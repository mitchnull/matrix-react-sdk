/*
Copyright 2015, 2016 OpenMarket Ltd

Licensed under the Apache License, Version 2.0 (the "License");
you may not use this file except in compliance with the License.
You may obtain a copy of the License at

    http://www.apache.org/licenses/LICENSE-2.0

Unless required by applicable law or agreed to in writing, software
distributed under the License is distributed on an "AS IS" BASIS,
WITHOUT WARRANTIES OR CONDITIONS OF ANY KIND, either express or implied.
See the License for the specific language governing permissions and
limitations under the License.
*/

'use strict';
import {MatrixClientPeg} from './MatrixClientPeg';
import DMRoomMap from './utils/DMRoomMap';
import {getHttpUriForMxc} from "matrix-js-sdk/src/content-repo";

<<<<<<< HEAD
export function avatarUrlForMember(member, width, height, resizeMethod) {
    let url = member.getAvatarUrl(
        MatrixClientPeg.get().getHomeserverUrl(),
        Math.floor(width * window.devicePixelRatio),
        Math.floor(height * window.devicePixelRatio),
        resizeMethod,
        false,
        false,
    );
    if (!url) {
        // member can be null here currently since on invites, the JS SDK
        // does not have enough info to build a RoomMember object for
        // the inviter.
        url = defaultAvatarUrlForString(member ? member.userId : '');
    }
    return url;
}
=======
module.exports = {
    avatarUrlForMember: function(member, width, height, resizeMethod) {
        let url;
        if (member && member.getAvatarUrl) {
            url = member.getAvatarUrl(
                MatrixClientPeg.get().getHomeserverUrl(),
                Math.floor(width * window.devicePixelRatio),
                Math.floor(height * window.devicePixelRatio),
                resizeMethod,
                false,
                false,
            );
        }
        if (!url) {
            // member can be null here currently since on invites, the JS SDK
            // does not have enough info to build a RoomMember object for
            // the inviter.
            url = this.defaultAvatarUrlForString(member ? member.userId : '');
        }
        return url;
    },
>>>>>>> 389e1194

export function avatarUrlForUser(user, width, height, resizeMethod) {
    const url = getHttpUriForMxc(
        MatrixClientPeg.get().getHomeserverUrl(), user.avatarUrl,
        Math.floor(width * window.devicePixelRatio),
        Math.floor(height * window.devicePixelRatio),
        resizeMethod,
    );
    if (!url || url.length === 0) {
        return null;
    }
    return url;
}

export function defaultAvatarUrlForString(s) {
    const images = ['03b381', '368bd6', 'ac3ba8'];
    let total = 0;
    for (let i = 0; i < s.length; ++i) {
        total += s.charCodeAt(i);
    }
    return require('../res/img/' + images[total % images.length] + '.png');
}

/**
 * returns the first (non-sigil) character of 'name',
 * converted to uppercase
 * @param {string} name
 * @return {string} the first letter
 */
export function getInitialLetter(name) {
    if (!name) {
        // XXX: We should find out what causes the name to sometimes be falsy.
        console.trace("`name` argument to `getInitialLetter` not supplied");
        return undefined;
    }
    if (name.length < 1) {
        return undefined;
    }

    let idx = 0;
    const initial = name[0];
    if ((initial === '@' || initial === '#' || initial === '+') && name[1]) {
        idx++;
    }

    // string.codePointAt(0) would do this, but that isn't supported by
    // some browsers (notably PhantomJS).
    let chars = 1;
    const first = name.charCodeAt(idx);

    // check if it’s the start of a surrogate pair
    if (first >= 0xD800 && first <= 0xDBFF && name[idx+1]) {
        const second = name.charCodeAt(idx+1);
        if (second >= 0xDC00 && second <= 0xDFFF) {
            chars++;
        }
    }

    const firstChar = name.substring(idx, idx+chars);
    return firstChar.toUpperCase();
}

export function avatarUrlForRoom(room, width, height, resizeMethod) {
    const explicitRoomAvatar = room.getAvatarUrl(
        MatrixClientPeg.get().getHomeserverUrl(),
        width,
        height,
        resizeMethod,
        false,
    );
    if (explicitRoomAvatar) {
        return explicitRoomAvatar;
    }

    let otherMember = null;
    const otherUserId = DMRoomMap.shared().getUserIdForRoomId(room.roomId);
    if (otherUserId) {
        otherMember = room.getMember(otherUserId);
    } else {
        // if the room is not marked as a 1:1, but only has max 2 members
        // then still try to show any avatar (pref. other member)
        otherMember = room.getAvatarFallbackMember();
    }
    if (otherMember) {
        return otherMember.getAvatarUrl(
            MatrixClientPeg.get().getHomeserverUrl(),
            width,
            height,
            resizeMethod,
            false,
        );
    }
    return null;
}<|MERGE_RESOLUTION|>--- conflicted
+++ resolved
@@ -19,47 +19,25 @@
 import DMRoomMap from './utils/DMRoomMap';
 import {getHttpUriForMxc} from "matrix-js-sdk/src/content-repo";
 
-<<<<<<< HEAD
 export function avatarUrlForMember(member, width, height, resizeMethod) {
-    let url = member.getAvatarUrl(
-        MatrixClientPeg.get().getHomeserverUrl(),
-        Math.floor(width * window.devicePixelRatio),
-        Math.floor(height * window.devicePixelRatio),
-        resizeMethod,
-        false,
-        false,
-    );
+    if (member && member.getAvatarUrl) {
+        url = member.getAvatarUrl(
+            MatrixClientPeg.get().getHomeserverUrl(),
+            Math.floor(width * window.devicePixelRatio),
+            Math.floor(height * window.devicePixelRatio),
+            resizeMethod,
+            false,
+            false,
+        );
+    }
     if (!url) {
         // member can be null here currently since on invites, the JS SDK
         // does not have enough info to build a RoomMember object for
         // the inviter.
-        url = defaultAvatarUrlForString(member ? member.userId : '');
+        url = this.defaultAvatarUrlForString(member ? member.userId : '');
     }
     return url;
 }
-=======
-module.exports = {
-    avatarUrlForMember: function(member, width, height, resizeMethod) {
-        let url;
-        if (member && member.getAvatarUrl) {
-            url = member.getAvatarUrl(
-                MatrixClientPeg.get().getHomeserverUrl(),
-                Math.floor(width * window.devicePixelRatio),
-                Math.floor(height * window.devicePixelRatio),
-                resizeMethod,
-                false,
-                false,
-            );
-        }
-        if (!url) {
-            // member can be null here currently since on invites, the JS SDK
-            // does not have enough info to build a RoomMember object for
-            // the inviter.
-            url = this.defaultAvatarUrlForString(member ? member.userId : '');
-        }
-        return url;
-    },
->>>>>>> 389e1194
 
 export function avatarUrlForUser(user, width, height, resizeMethod) {
     const url = getHttpUriForMxc(
