/*
Copyright 2016 OpenMarket Ltd

Licensed under the Apache License, Version 2.0 (the "License");
you may not use this file except in compliance with the License.
You may obtain a copy of the License at

    http://www.apache.org/licenses/LICENSE-2.0

Unless required by applicable law or agreed to in writing, software
distributed under the License is distributed on an "AS IS" BASIS,
WITHOUT WARRANTIES OR CONDITIONS OF ANY KIND, either express or implied.
See the License for the specific language governing permissions and
limitations under the License.
*/

import Promise from 'bluebird';
import SettingsStore from "./settings/SettingsStore";
const request = require('browser-request');

const SdkConfig = require('./SdkConfig');
const MatrixClientPeg = require('./MatrixClientPeg');

class ScalarAuthClient {

    constructor() {
        this.scalarToken = null;
    }

    connect() {
        return this.getScalarToken().then((tok) => {
            this.scalarToken = tok;
        });
    }

    hasCredentials() {
        return this.scalarToken != null; // undef or null
    }

    // Returns a scalar_token string
    getScalarToken() {
        const token = window.localStorage.getItem("mx_scalar_token");

        if (!token) {
            return this.registerForToken();
        } else {
            return this.validateToken(token).then(userId => {
                const me = MatrixClientPeg.get().getUserId();
                if (userId !== me) {
                    throw new Error("Scalar token is owned by someone else: " + me);
                }
                return token;
            }).catch(err => {
                console.error(err);

                // Something went wrong - try to get a new token.
                console.warn("Registering for new scalar token");
                return this.registerForToken();
            })
        }
    }

    validateToken(token) {
        let url = SdkConfig.get().integrations_rest_url + "/account";

        const defer = Promise.defer();
        request({
            method: "GET",
            uri: url,
            qs: {scalar_token: token},
            json: true,
        }, (err, response, body) => {
            if (err) {
                defer.reject(err);
            } else if (response.statusCode / 100 !== 2) {
                defer.reject({statusCode: response.statusCode});
            } else if (!body || !body.user_id) {
                defer.reject(new Error("Missing user_id in response"));
            } else {
                defer.resolve(body.user_id);
            }
        });

        return defer.promise;
    }

    registerForToken() {
        // Get openid bearer token from the HS as the first part of our dance
        return MatrixClientPeg.get().getOpenIdToken().then((token_object) => {
            // Now we can send that to scalar and exchange it for a scalar token
            return this.exchangeForScalarToken(token_object);
        }).then((token_object) => {
            window.localStorage.setItem("mx_scalar_token", token_object);
            return token_object;
        });
    }

    exchangeForScalarToken(openid_token_object) {
        const defer = Promise.defer();

        const scalar_rest_url = SdkConfig.get().integrations_rest_url;
        request({
            method: 'POST',
            uri: scalar_rest_url+'/register',
            body: openid_token_object,
            json: true,
        }, (err, response, body) => {
            if (err) {
                defer.reject(err);
            } else if (response.statusCode / 100 !== 2) {
                defer.reject({statusCode: response.statusCode});
            } else if (!body || !body.scalar_token) {
                defer.reject(new Error("Missing scalar_token in response"));
            } else {
                defer.resolve(body.scalar_token);
            }
        });

        return defer.promise;
    }

    getScalarPageTitle(url) {
        const defer = Promise.defer();

        let scalarPageLookupUrl = SdkConfig.get().integrations_rest_url + '/widgets/title_lookup';
        scalarPageLookupUrl = this.getStarterLink(scalarPageLookupUrl);
        scalarPageLookupUrl += '&curl=' + encodeURIComponent(url);
        request({
            method: 'GET',
            uri: scalarPageLookupUrl,
            json: true,
        }, (err, response, body) => {
            if (err) {
                defer.reject(err);
            } else if (response.statusCode / 100 !== 2) {
                defer.reject({statusCode: response.statusCode});
            } else if (!body) {
                defer.reject(new Error("Missing page title in response"));
            } else {
                let title = "";
                if (body.page_title_cache_item && body.page_title_cache_item.cached_title) {
                    title = body.page_title_cache_item.cached_title;
                }
                defer.resolve(title);
            }
        });

        return defer.promise;
    }

    getScalarInterfaceUrlForRoom(room, screen, id) {
        const roomId = room.roomId;
        const roomName = room.name;
        let url = SdkConfig.get().integrations_ui_url;
        url += "?scalar_token=" + encodeURIComponent(this.scalarToken);
        url += "&room_id=" + encodeURIComponent(roomId);
<<<<<<< HEAD
        url += "&room_name=" + encodeURIComponent(roomName);
=======
        url += "&theme=" + encodeURIComponent(SettingsStore.getValue("theme"));
>>>>>>> d23cb4dc
        if (id) {
            url += '&integ_id=' + encodeURIComponent(id);
        }
        if (screen) {
            url += '&screen=' + encodeURIComponent(screen);
        }
        return url;
    }

    getStarterLink(starterLinkUrl) {
        return starterLinkUrl + "?scalar_token=" + encodeURIComponent(this.scalarToken);
    }
}

module.exports = ScalarAuthClient;<|MERGE_RESOLUTION|>--- conflicted
+++ resolved
@@ -154,11 +154,8 @@
         let url = SdkConfig.get().integrations_ui_url;
         url += "?scalar_token=" + encodeURIComponent(this.scalarToken);
         url += "&room_id=" + encodeURIComponent(roomId);
-<<<<<<< HEAD
         url += "&room_name=" + encodeURIComponent(roomName);
-=======
         url += "&theme=" + encodeURIComponent(SettingsStore.getValue("theme"));
->>>>>>> d23cb4dc
         if (id) {
             url += '&integ_id=' + encodeURIComponent(id);
         }
