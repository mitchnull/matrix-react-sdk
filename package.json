{
  "name": "matrix-react-sdk",
  "version": "0.12.8",
  "description": "SDK for matrix.org using React",
  "author": "matrix.org",
  "repository": {
    "type": "git",
    "url": "https://github.com/matrix-org/matrix-react-sdk"
  },
  "license": "Apache-2.0",
  "main": "lib/index.js",
  "files": [
    ".eslintrc.js",
    "CHANGELOG.md",
    "CONTRIBUTING.rst",
    "LICENSE",
    "README.md",
    "code_style.md",
    "git-revision.txt",
    "header",
    "jenkins.sh",
    "karma.conf.js",
    "lib",
    "package.json",
    "release.sh",
    "scripts",
    "src",
    "test",
    "res"
  ],
  "bin": {
    "reskindex": "scripts/reskindex.js",
    "matrix-gen-i18n": "scripts/gen-i18n.js",
    "matrix-prune-i18n": "scripts/prune-i18n.js"
  },
  "scripts": {
    "reskindex": "node scripts/reskindex.js -h header",
    "reskindex:watch": "node scripts/reskindex.js -h header -w",
    "i18n": "matrix-gen-i18n",
    "prunei18n": "matrix-prune-i18n",
    "build": "npm run reskindex && babel src -d lib --source-maps --copy-files",
    "build:watch": "babel src -w -d lib --source-maps --copy-files",
    "emoji-data-strip": "node scripts/emoji-data-strip.js",
    "start": "parallelshell \"npm run build:watch\" \"npm run reskindex:watch\"",
    "lint": "eslint src/",
    "lintall": "eslint src/ test/",
    "lintwithexclusions": "eslint --max-warnings 20 --ignore-path .eslintignore.errorfiles src test",
    "clean": "rimraf lib",
    "prepublish": "npm run clean && npm run build && git rev-parse HEAD > git-revision.txt",
    "test": "karma start --single-run=true --browsers ChromeHeadless",
    "test-multi": "karma start"
  },
  "dependencies": {
    "babel-runtime": "^6.11.6",
    "bluebird": "^3.5.0",
    "blueimp-canvas-to-blob": "^3.5.0",
    "browser-encrypt-attachment": "^0.3.0",
    "browser-request": "^0.3.3",
    "classnames": "^2.1.2",
    "commonmark": "^0.28.1",
    "counterpart": "^0.18.0",
    "draft-js": "^0.11.0-alpha",
    "draft-js-export-html": "^0.6.0",
    "draft-js-export-markdown": "^0.3.0",
    "emojione": "2.2.7",
    "file-saver": "^1.3.3",
    "filesize": "3.5.6",
    "flux": "2.1.1",
    "focus-trap-react": "^3.0.5",
    "fuse.js": "^2.2.0",
    "gemini-scrollbar": "matrix-org/gemini-scrollbar#b302279",
    "gfm.css": "^1.1.1",
    "glob": "^5.0.14",
    "highlight.js": "^9.0.0",
    "isomorphic-fetch": "^2.2.1",
    "linkifyjs": "^2.1.6",
    "lodash": "^4.13.1",
<<<<<<< HEAD
    "lolex": "^2.7.0",
    "matrix-js-sdk": "0.10.4",
=======
    "lolex": "2.3.2",
    "matrix-js-sdk": "0.10.5",
>>>>>>> 2dc94ac2
    "optimist": "^0.6.1",
    "pako": "^1.0.5",
    "prop-types": "^15.5.8",
    "qrcode-react": "^0.1.16",
    "querystring": "^0.2.0",
    "react": "^15.6.0",
    "react-addons-css-transition-group": "15.3.2",
    "react-beautiful-dnd": "^4.0.1",
    "react-dom": "^15.6.0",
    "react-gemini-scrollbar": "matrix-org/react-gemini-scrollbar#5e97aef",
    "sanitize-html": "^1.14.1",
    "text-encoding-utf-8": "^1.0.1",
    "url": "^0.11.0",
    "velocity-vector": "vector-im/velocity#059e3b2",
    "whatwg-fetch": "^1.0.0"
  },
  "devDependencies": {
    "babel-cli": "^6.5.2",
    "babel-core": "^6.14.0",
    "babel-eslint": "^6.1.2",
    "babel-loader": "^6.2.5",
    "babel-plugin-add-module-exports": "^0.2.1",
    "babel-plugin-transform-async-to-bluebird": "^1.1.1",
    "babel-plugin-transform-class-properties": "^6.16.0",
    "babel-plugin-transform-object-rest-spread": "^6.16.0",
    "babel-plugin-transform-runtime": "^6.15.0",
    "babel-polyfill": "^6.5.0",
    "babel-preset-es2015": "^6.14.0",
    "babel-preset-es2016": "^6.11.3",
    "babel-preset-es2017": "^6.14.0",
    "babel-preset-react": "^6.11.1",
    "chokidar": "^1.6.1",
    "eslint": "^3.13.1",
    "eslint-config-google": "^0.7.1",
    "eslint-plugin-babel": "^4.0.1",
    "eslint-plugin-flowtype": "^2.30.0",
    "eslint-plugin-react": "^7.7.0",
    "estree-walker": "^0.5.0",
    "expect": "^1.16.0",
    "flow-parser": "^0.57.3",
    "json-loader": "^0.5.3",
    "karma": "^1.7.0",
    "karma-chrome-launcher": "^0.2.3",
    "karma-cli": "^0.1.2",
    "karma-junit-reporter": "^0.4.1",
    "karma-logcapture-reporter": "0.0.1",
    "karma-mocha": "^0.2.2",
    "karma-sourcemap-loader": "^0.3.7",
    "karma-spec-reporter": "^0.0.31",
    "karma-summary-reporter": "^1.3.3",
    "karma-webpack": "^1.7.0",
    "matrix-mock-request": "^1.2.1",
    "matrix-react-test-utils": "^0.1.1",
    "mocha": "^5.0.5",
    "parallelshell": "^3.0.2",
    "react-addons-test-utils": "^15.4.0",
    "require-json": "0.0.1",
    "rimraf": "^2.4.3",
    "sinon": "^5.0.7",
    "source-map-loader": "^0.2.3",
    "walk": "^2.3.9",
    "webpack": "^1.12.14"
  }
}<|MERGE_RESOLUTION|>--- conflicted
+++ resolved
@@ -75,13 +75,8 @@
     "isomorphic-fetch": "^2.2.1",
     "linkifyjs": "^2.1.6",
     "lodash": "^4.13.1",
-<<<<<<< HEAD
-    "lolex": "^2.7.0",
-    "matrix-js-sdk": "0.10.4",
-=======
     "lolex": "2.3.2",
     "matrix-js-sdk": "0.10.5",
->>>>>>> 2dc94ac2
     "optimist": "^0.6.1",
     "pako": "^1.0.5",
     "prop-types": "^15.5.8",
