--- conflicted
+++ resolved
@@ -80,11 +80,7 @@
     "katex": "^0.12.0",
     "linkifyjs": "^2.1.9",
     "lodash": "^4.17.19",
-<<<<<<< HEAD
-    "matrix-js-sdk": "github:matrix-org/matrix-js-sdk#develop",
-=======
     "matrix-js-sdk": "9.4.1",
->>>>>>> 5fd39954
     "matrix-widget-api": "^0.1.0-beta.10",
     "minimist": "^1.2.5",
     "pako": "^1.0.11",
