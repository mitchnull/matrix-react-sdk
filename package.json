{
  "name": "matrix-react-sdk",
  "version": "1.7.5",
  "description": "SDK for matrix.org using React",
  "author": "matrix.org",
  "repository": {
    "type": "git",
    "url": "https://github.com/matrix-org/matrix-react-sdk"
  },
  "license": "Apache-2.0",
  "files": [
    "lib",
    "res",
    "src",
    "scripts",
    "git-revision.txt",
    "docs",
    "header",
    "CHANGELOG.md",
    "CONTRIBUTING.rst",
    "LICENSE",
    "README.md",
<<<<<<< HEAD
    "package.json"
=======
    "code_style.md",
    "git-revision.txt",
    "header",
    "jenkins.sh",
    "lib",
    "package.json",
    "release.sh",
    "scripts",
    "src",
    "test",
    "res"
>>>>>>> 4fe01509
  ],
  "bin": {
    "reskindex": "scripts/reskindex.js",
    "matrix-gen-i18n": "scripts/gen-i18n.js",
    "matrix-prune-i18n": "scripts/prune-i18n.js"
  },
  "main": "./lib/index.js",
  "typings": "./lib/index.d.ts",
  "matrix_src_main": "./src/index.js",
  "scripts": {
    "i18n": "matrix-gen-i18n",
    "prunei18n": "matrix-prune-i18n",
    "diff-i18n": "cp src/i18n/strings/en_EN.json src/i18n/strings/en_EN_orig.json && ./scripts/gen-i18n.js && node scripts/compare-file.js src/i18n/strings/en_EN_orig.json src/i18n/strings/en_EN.json",
    "reskindex": "node scripts/reskindex.js -h header",
    "reskindex:watch": "node scripts/reskindex.js -h header -w",
    "rethemendex": "res/css/rethemendex.sh",
    "clean": "rimraf lib",
<<<<<<< HEAD
    "build": "yarn clean && git rev-parse HEAD > git-revision.txt && yarn build:compile && yarn build:types",
    "build:compile": "yarn reskindex && babel -d lib --verbose --extensions \".ts,.js\" src",
    "build:types": "tsc --emitDeclarationOnly",
    "start": "echo THIS IS FOR LEGACY PURPOSES ONLY. && yarn start:all",
    "start:all": "concurrently --kill-others-on-fail --prefix \"{time} [{name}]\" -n build,reskindex \"yarn start:build\" \"yarn reskindex:watch\"",
    "start:build": "babel src -w -s -d lib --verbose --extensions \".ts,.js\"",
    "lint": "yarn lint:types && yarn lint:ts && yarn lint:js && yarn lint:style",
    "lint:js": "eslint --max-warnings 0 --ignore-path .eslintignore.errorfiles src test",
    "lint:ts": "tslint --project ./tsconfig.json -t stylish",
    "lint:types": "tsc --noEmit",
    "lint:style": "stylelint 'res/css/**/*.scss'",
    "test": "karma start --single-run=true --browsers VectorChromeHeadless",
    "test:multi": "karma start",
    "test:e2e": "./test/end-to-end-tests/run.sh --riot-url http://localhost:8080"
=======
    "prepare": "yarn clean && yarn build && git rev-parse HEAD > git-revision.txt",
    "test": "jest",
    "e2etests": "./test/end-to-end-tests/run.sh --riot-url http://localhost:8080"
>>>>>>> 4fe01509
  },
  "dependencies": {
    "blueimp-canvas-to-blob": "^3.5.0",
    "browser-encrypt-attachment": "^0.3.0",
    "browser-request": "^0.3.3",
    "classnames": "^2.1.2",
    "commonmark": "^0.28.1",
    "counterpart": "^0.18.0",
    "create-react-class": "^15.6.0",
    "diff-dom": "^4.1.3",
    "diff-match-patch": "^1.0.4",
    "emojibase-data": "^4.0.2",
    "emojibase-regex": "^3.0.0",
    "escape-html": "^1.0.3",
    "file-saver": "^1.3.3",
    "filesize": "3.5.6",
    "flux": "2.1.1",
    "focus-visible": "^5.0.2",
    "fuse.js": "^2.2.0",
    "gemini-scrollbar": "github:matrix-org/gemini-scrollbar#91e1e566",
    "gfm.css": "^1.1.1",
    "glob": "^5.0.14",
    "glob-to-regexp": "^0.4.1",
    "highlight.js": "^9.15.8",
    "html-entities": "^1.2.1",
    "humanize": "^0.0.9",
    "is-ip": "^2.0.0",
    "isomorphic-fetch": "^2.2.1",
    "linkifyjs": "^2.1.6",
    "lodash": "^4.17.14",
    "lolex": "4.2",
    "matrix-js-sdk": "github:matrix-org/matrix-js-sdk#develop",
    "optimist": "^0.6.1",
    "pako": "^1.0.5",
    "png-chunks-extract": "^1.0.0",
    "prop-types": "^15.5.8",
    "qrcode-react": "^0.1.16",
    "qs": "^6.6.0",
    "querystring": "^0.2.0",
    "react": "^16.9.0",
    "react-addons-css-transition-group": "15.6.2",
    "react-beautiful-dnd": "^4.0.1",
    "react-dom": "^16.9.0",
    "react-focus-lock": "^2.2.1",
    "react-gemini-scrollbar": "github:matrix-org/react-gemini-scrollbar#9cf17f63b7c0b0ec5f31df27da0f82f7238dc594",
    "resize-observer-polyfill": "^1.5.0",
    "sanitize-html": "^1.18.4",
    "text-encoding-utf-8": "^1.0.1",
    "url": "^0.11.0",
    "velocity-animate": "^1.5.2",
    "what-input": "^5.2.6",
    "whatwg-fetch": "^1.1.1",
    "zxcvbn": "^4.4.2"
  },
  "devDependencies": {
<<<<<<< HEAD
    "@babel/cli": "^7.7.5",
    "@babel/core": "^7.7.5",
    "@babel/plugin-proposal-class-properties": "^7.7.4",
    "@babel/plugin-proposal-decorators": "^7.7.4",
    "@babel/plugin-proposal-export-default-from": "^7.7.4",
    "@babel/plugin-proposal-numeric-separator": "^7.7.4",
    "@babel/plugin-proposal-object-rest-spread": "^7.7.4",
    "@babel/plugin-transform-flow-comments": "^7.7.4",
    "@babel/plugin-transform-runtime": "^7.7.6",
    "@babel/preset-env": "^7.7.6",
    "@babel/preset-flow": "^7.7.4",
    "@babel/preset-react": "^7.7.4",
    "@babel/preset-typescript": "^7.7.4",
    "@babel/register": "^7.7.4",
    "@babel/runtime": "^7.7.6",
    "babel-eslint": "^10.0.3",
=======
    "@peculiar/webcrypto": "^1.0.22",
    "babel-cli": "^6.26.0",
    "babel-core": "^6.26.3",
    "babel-eslint": "^10.0.1",
    "babel-jest": "^23.6.0",
    "babel-loader": "^7.1.5",
    "babel-plugin-add-module-exports": "^0.2.1",
    "babel-plugin-transform-builtin-extend": "^1.1.2",
    "babel-plugin-transform-class-properties": "^6.24.1",
    "babel-plugin-transform-object-rest-spread": "^6.26.0",
    "babel-plugin-transform-runtime": "^6.23.0",
    "babel-polyfill": "^6.26.0",
    "babel-preset-es2015": "^6.24.1",
    "babel-preset-es2016": "^6.24.1",
    "babel-preset-es2017": "^6.24.1",
    "babel-preset-react": "^6.24.1",
>>>>>>> 4fe01509
    "chokidar": "^2.1.2",
    "concurrently": "^4.0.1",
    "enzyme": "^3.10.0",
    "enzyme-adapter-react-16": "^1.15.1",
    "eslint": "^5.12.0",
    "eslint-config-google": "^0.7.1",
    "eslint-plugin-babel": "^5.2.1",
    "eslint-plugin-flowtype": "^2.30.0",
    "eslint-plugin-jest": "^23.0.4",
    "eslint-plugin-react": "^7.7.0",
    "eslint-plugin-react-hooks": "^2.0.1",
    "estree-walker": "^0.5.0",
    "file-loader": "^3.0.1",
    "flow-parser": "^0.57.3",
    "jest": "^23.2.0",
    "matrix-mock-request": "^1.2.3",
    "matrix-react-test-utils": "^0.2.2",
    "react-test-renderer": "^16.9.0",
    "require-json": "0.0.1",
    "rimraf": "^2.4.3",
    "source-map-loader": "^0.2.3",
    "stylelint": "^9.10.1",
    "stylelint-config-standard": "^18.2.0",
    "stylelint-scss": "^3.9.0",
<<<<<<< HEAD
    "tslint": "^5.20.1",
    "typescript": "^3.7.3",
=======
    "subtle": "^0.1.8",
>>>>>>> 4fe01509
    "walk": "^2.3.9",
    "webpack": "^4.20.2",
    "webpack-cli": "^3.1.1"
  },
  "jest": {
    "testMatch": ["<rootDir>/test/**/*-test.js"],
    "setupTestFrameworkScriptFile": "<rootDir>/test/setupTests.js",
    "moduleNameMapper": {
      "\\.(gif|png|svg|ttf|woff2)$": "<rootDir>/__mocks__/imageMock.js"
    }
  }
}<|MERGE_RESOLUTION|>--- conflicted
+++ resolved
@@ -20,21 +20,7 @@
     "CONTRIBUTING.rst",
     "LICENSE",
     "README.md",
-<<<<<<< HEAD
     "package.json"
-=======
-    "code_style.md",
-    "git-revision.txt",
-    "header",
-    "jenkins.sh",
-    "lib",
-    "package.json",
-    "release.sh",
-    "scripts",
-    "src",
-    "test",
-    "res"
->>>>>>> 4fe01509
   ],
   "bin": {
     "reskindex": "scripts/reskindex.js",
@@ -52,7 +38,6 @@
     "reskindex:watch": "node scripts/reskindex.js -h header -w",
     "rethemendex": "res/css/rethemendex.sh",
     "clean": "rimraf lib",
-<<<<<<< HEAD
     "build": "yarn clean && git rev-parse HEAD > git-revision.txt && yarn build:compile && yarn build:types",
     "build:compile": "yarn reskindex && babel -d lib --verbose --extensions \".ts,.js\" src",
     "build:types": "tsc --emitDeclarationOnly",
@@ -64,14 +49,8 @@
     "lint:ts": "tslint --project ./tsconfig.json -t stylish",
     "lint:types": "tsc --noEmit",
     "lint:style": "stylelint 'res/css/**/*.scss'",
-    "test": "karma start --single-run=true --browsers VectorChromeHeadless",
-    "test:multi": "karma start",
+    "test": "jest",
     "test:e2e": "./test/end-to-end-tests/run.sh --riot-url http://localhost:8080"
-=======
-    "prepare": "yarn clean && yarn build && git rev-parse HEAD > git-revision.txt",
-    "test": "jest",
-    "e2etests": "./test/end-to-end-tests/run.sh --riot-url http://localhost:8080"
->>>>>>> 4fe01509
   },
   "dependencies": {
     "blueimp-canvas-to-blob": "^3.5.0",
@@ -127,7 +106,6 @@
     "zxcvbn": "^4.4.2"
   },
   "devDependencies": {
-<<<<<<< HEAD
     "@babel/cli": "^7.7.5",
     "@babel/core": "^7.7.5",
     "@babel/plugin-proposal-class-properties": "^7.7.4",
@@ -144,24 +122,7 @@
     "@babel/register": "^7.7.4",
     "@babel/runtime": "^7.7.6",
     "babel-eslint": "^10.0.3",
-=======
-    "@peculiar/webcrypto": "^1.0.22",
-    "babel-cli": "^6.26.0",
-    "babel-core": "^6.26.3",
-    "babel-eslint": "^10.0.1",
     "babel-jest": "^23.6.0",
-    "babel-loader": "^7.1.5",
-    "babel-plugin-add-module-exports": "^0.2.1",
-    "babel-plugin-transform-builtin-extend": "^1.1.2",
-    "babel-plugin-transform-class-properties": "^6.24.1",
-    "babel-plugin-transform-object-rest-spread": "^6.26.0",
-    "babel-plugin-transform-runtime": "^6.23.0",
-    "babel-polyfill": "^6.26.0",
-    "babel-preset-es2015": "^6.24.1",
-    "babel-preset-es2016": "^6.24.1",
-    "babel-preset-es2017": "^6.24.1",
-    "babel-preset-react": "^6.24.1",
->>>>>>> 4fe01509
     "chokidar": "^2.1.2",
     "concurrently": "^4.0.1",
     "enzyme": "^3.10.0",
@@ -186,12 +147,9 @@
     "stylelint": "^9.10.1",
     "stylelint-config-standard": "^18.2.0",
     "stylelint-scss": "^3.9.0",
-<<<<<<< HEAD
+    "subtle": "^0.1.8",
     "tslint": "^5.20.1",
     "typescript": "^3.7.3",
-=======
-    "subtle": "^0.1.8",
->>>>>>> 4fe01509
     "walk": "^2.3.9",
     "webpack": "^4.20.2",
     "webpack-cli": "^3.1.1"
