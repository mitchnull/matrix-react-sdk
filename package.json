--- conflicted
+++ resolved
@@ -61,15 +61,11 @@
     "classnames": "^2.1.2",
     "commonmark": "^0.28.1",
     "counterpart": "^0.18.0",
-<<<<<<< HEAD
-    "embed-video": "^2.0.4",
-    "emojibase-data": "^4.0.0",
-=======
     "create-react-class": "^15.6.0",
     "diff-dom": "^4.1.3",
     "diff-match-patch": "^1.0.4",
     "emojibase-data": "^4.0.2",
->>>>>>> 61539a5b
+    "embed-video": "^2.0.4",
     "emojibase-regex": "^3.0.0",
     "escape-html": "^1.0.3",
     "file-saver": "^1.3.3",
